<a class="site-logo" href="https://github.com/KhronosGroup/MoltenVK" title="MoltenVK">
	<img src="images/MoltenVK-Logo-Banner.png" alt="MoltenVK" style="width:256px;height:auto">
</a>



# What's New in MoltenVK

Copyright (c) 2015-2023 [The Brenwill Workshop Ltd.](http://www.brenwill.com)

[comment]: # "This document is written in Markdown (http://en.wikipedia.org/wiki/Markdown) format."
[comment]: # "For best results, use a Markdown reader."



MoltenVK 1.2.6
--------------

Released TBD

- Add support for extensions:
	- `VK_KHR_synchronization2`
- Fix rare case where vertex attribute buffers are not bound to Metal 
  when no other bindings change between pipelines.
- Ensure objects retained for life of `MTLCommandBuffer` during `vkCmdBlitImage()` & `vkQueuePresentKHR()`.
- Fix case where a `CAMetalDrawable` with invalid pixel format causes onscreen flickering.
- Fix MSL code used in `vkCmdBlitImage()` on depth-stencil formats. 
- Improve behavior of swapchain image presentation stalls caused by Metal regression.
- Add several additional performance trackers, available via logging, or the `mvk_private_api.h` API.
- Add configurable lowpass filter for `VkPhysicalDeviceLimits::timestampPeriod`.
- Deprecate `MVK_DEBUG` env var, and add `MVK_CONFIG_DEBUG` env var to replace it. 
- Update `MVK_CONFIGURATION_API_VERSION` and `MVK_PRIVATE_API_VERSION` to `38`.



MoltenVK 1.2.5
--------------

Released 2023/08/15

- Add support for extensions:
	- `VK_KHR_incremental_present`
	- `VK_KHR_shader_non_semantic_info`
	- `VK_EXT_4444_formats`
	- `VK_EXT_calibrated_timestamps`
	- `VK_EXT_pipeline_creation_feedback`
	- `VK_EXT_shader_demote_to_helper_invocation`
	- `VK_EXT_shader_subgroup_ballot`
	- `VK_EXT_shader_subgroup_vote`
- Add support for `VK_PRIMITIVE_TOPOLOGY_TRIANGLE_FAN`.
- Support building MoltenVK for visionOS.
- Ensure non-dispatch compute commands don't interfere with compute encoding state used by dispatch commands.
- Support maximizing the concurrent executing compilation tasks via `MVKConfiguration::shouldMaximizeConcurrentCompilation`
- Support `VK_PRESENT_MODE_IMMEDIATE_KHR` if `VkPresentTimeGOOGLE::desiredPresentTime` is zero.
- Add support for `VK_PRESENT_MODE_IMMEDIATE_KHR` to macOS Cube demo.
- Allow both `renderPass` and `VkPipelineRenderingCreateInfo` to be missing.
- Fix sync delay between calls to `vkQueueSubmit()` on non-Apple-Silicon devices.
- Ensure Xcode simulator always uses 256B buffer alignment.
- Don't attempt to force the window system to use the same high-power GPU as the app, on every swapchain creation.
- Log more info about SPIR-V to MSL conversion errors.
- Implement Deferred Host Operations.
- Support _MSL Version 3.1_.
- Drop official support for using *Xcode 11* to build MoltenVK.
- To allow building MoltenVK without an internet connection, don't fetch a submodule if the commit is already known.
- Update dependency libraries to match _Vulkan SDK 1.3.261_.
- Update to latest SPIRV-Cross:
  - MSL: Fix argument buffer padding when content includes arrays.
  - MSL: ray-query intersection params
  - MSL: Support `SPV_KHR_shader_ballot` and `SPV_KHR_subgroup_vote`.
  - Skip line directives when emitting loop condition blocks.
  - MSL: Consider changed array types for array-of-constant-bool in struct.
  - MSL: Consider bool-short remapping for constant expressions as well.
  - Minor cleanup in constant_expression().
  - MSL: Add test for bool-in-struct edge cases.
  - MSL: Handle more complex array copy scenarios with bool <-> short.
  - MSL: Handle stores to struct bool[].
  - MSL: Consider bool/short remapping when dealing with composites.
  - MSL: fix function constant deduplication misfire



MoltenVK 1.2.4
--------------

Released 2023/05/23

- Add support for extensions:
	- `VK_KHR_map_memory2`
- Deprecate the obsolete and non-standard `VK_MVK_moltenvk` extension.
  - Add `mvk_config.h`, `mvk_private_api.h`, and `mvk_deprecated_api.h`, and deprecate `vk_mvk_moltenvk.h`.
- Support BC compression on iOS/tvOS where available (iOS/tvOS 16.4 and above and supported by the GPU).
- Support separate depth and stencil attachments during dynamic rendering.
- Fix memory leak when waiting on timeline semaphores.
- Fix race condition when updating values in `VkPastPresentationTimingGOOGLE`,
  and ensure swapchain image presented time is always populated when requested.
- Report error, but do not fail on request for timestamp query pool that is too 
  large for `MTLCounterSampleBuffer`, and fall back to emulation via CPU timestamps.
- Ensure shaders that use `PhysicalStorageBufferAddresses` encode the use of the associated `MTLBuffer`.
- Disable pipeline cache compression prior to macOS 10.15 and iOS/tvOS 13.0.
- Accumulate render stages when a resource is used by multiple descriptor bindings.
- Respect the bind point supplied to `vkCmdBindDescriptorSets()` / `vkCmdPushDescriptorSets()`.
- Check if shader compiled before adding it to a pipeline, to avoid Metal validation error.
- Identify each unsupported device feature flag that the app attempts to enable.
- Populate `deviceUUID` from `MTLDevice` location and peer group info, 
  which should be unique, and constant across OS reboots.
- Populate `deviceLUID` from `MTLDevice.registryID`. 
- Avoid Metal validation warning when depth component swizzled away.
- Fix depth clamp and texture swizzle feature discovery on simulator builds.
- Advertise `VK_KHR_depth_stencil_resolve` extension on all devices.
- For correctness, set `VkPhysicalDeviceLimits::lineWidthGranularity` to `1`.
- Improve GitHub CI production of binary artifacts on submission and release.
- Update dependency libraries to match _Vulkan SDK 1.3.250_.
- Update to latest SPIRV-Cross:
  - MSL: Fix for argument buffer index compare when invalid.
  - MSL: Fix dref lod workaround on combined texture/samplers.
  - MSL: Do not override variable name with v_ identifier.
  - MSL: Use name_id consistently in argument declaration.
  - MSL: Don't hit array copy path for pointer to array.
  - MSL: Use templated array type when emitting BDA to arrays.



MoltenVK 1.2.3
--------------

Released 2023/03/22

- Add support for extensions:
	- `VK_EXT_external_memory_host`
	- `VK_EXT_pipeline_creation_cache_control`
	- `VK_EXT_shader_atomic_float`
	- `VK_EXT_surface_maintenance1`
	- `VK_EXT_swapchain_maintenance1`
- Fix crash when `VkCommandBufferInheritanceInfo::renderPass` is `VK_NULL_HANDLE` during dynamic rendering.
- Do not clear attachments when dynamic rendering is resumed.
- Allow ending dynamic rendering to trigger next multiview pass if needed.
- Fix premature caching of occlusion query results during tessellation rendering.
- `vkCmdCopyQueryPoolResults()`: Fix loss of queries when query count is not a multiple of GPU threadgroup execution width.
- Disable occlusion recording while clearing attachments or render area.
- Fix issue where extension `VK_KHR_fragment_shader_barycentric` was sometimes incorrectly disabled due to a Metal driver bug.
- Detect when size of surface has changed under the covers.
- Change rounding of surface size provided by Metal from truncation to rounding-with-half-to-even.
- Queue submissions retain wait semaphores until `MTLCommandBuffer` finishes.
- Use a different visibility buffer for each `MTLCommandBuffer` in a queue submit.
- Work around problems with using explicit LoD with arrayed depth images on Apple Silicon.
- Fix issue when `VkPipelineVertexInputDivisorStateCreateInfoEXT::vertexBindingDivisorCount` 
  doesn't match `VkPipelineVertexInputStateCreateInfo::vertexBindingDescriptionCount`.
- Support Apple Silicon pixel formats on a MoltenVK `x86_64` build that is running on Apple Silicon using Rosetta2.
- Reduce memory footprint of MSL source code retained in pipeline cache.
- Add `MVKConfiguration::shaderSourceCompressionAlgorithm` and 
  env var `MVK_CONFIG_SHADER_COMPRESSION_ALGORITHM` to support 
  compressing MSL shader source code held in a pipeline cache.
- Add `MVKShaderCompilationPerformance::mslCompress` and `mslDecompress`
  to allow performance of MSL compression to be tracked and queried.
- Add support for logging performance stats accumulated in a `VkDevice`, when it is destroyed.
- Change `MVKConfiguration::logActivityPerformanceInline` boolean to `activityPerformanceLoggingStyle` enumeration value.
- Add `MVK_CONFIG_ACTIVITY_PERFORMANCE_LOGGING_STYLE` environment variable and 
  build setting to set `MVKConfiguration::activityPerformanceLoggingStyle` value.
- Expand `MVK_CONFIG_TRACE_VULKAN_CALLS` to log thread ID only if requested.
- Update `VK_MVK_MOLTENVK_SPEC_VERSION` to version `37`.
- Update dependency libraries to match _Vulkan SDK 1.3.243_.
- Update to latest SPIRV-Cross:
  - MSL: Add support for `OpAtomicFAddEXT` atomic add on float types
  - MSL: Add a workaround for broken `level()` arguments.
  - MSL: Deduplicate function constants.



MoltenVK 1.2.2
--------------

Released 2023/01/23

- Fix Metal validation error caused by `CAMetalDrawable` released before 
  `MTLCommandBuffer` is finished using it.
- Fix memory leak of `MVKFences` and `MVKSemaphores` when 
  a swapchain image is acquired more than it is presented.
- Fix issue where fragment shader was not run when no render attachment is available.
- Ensure Vulkan public symbols are not stripped from the library when 
  statically linked to an app that calls all Vulkan functions dynamically.
- Per Vulkan 1.2 spec, support calling `vkGetInstanceProcAddr()` with a 
  null instance, when `vkGetInstanceProcAddr` itself is the function name.
- Update `VkPhysicalDeviceLimits` members `maxClipDistances` and 
  `maxCombinedClipAndCullDistances` to more accurate values.
- Update `VkPhysicalDeviceLimits::maxDrawIndexedIndexValue` to 
  acknowledge automatic primitive restart.
- Update copyright notices to year 2023.
- Update dependency libraries to match _Vulkan SDK 1.3.239_.
- Update to latest SPIRV-Cross:
  - MSL: Add support for writable images in iOS Tier2 argument buffers.
  - MSL: Fix potentially uninitialized warnings.



MoltenVK 1.2.1
--------------

Released 2022/12/08

- Add support for extensions:
	- `VK_KHR_copy_commands2`
- Fix crash on descriptor update with out-of-bounds descriptor count data.
- Fix Metal buffer index binding overrides for push constants and attachment clearing.
- Fix crash when buffer binding updates only offset while it is overridden.
- Fix app performance regression triggered by the previous introduction of `VK_KHR_shader_float_controls`.
- Work around `MTLCounterSet` crash on additional Intel Iris Plus Graphics devices.
- Fix mistaken YCBCR format support indication.
- Fix invalid blit offsets.
- Wait on emulated semaphores only once to prevent freezing when using prefilled command buffers.
- `MVKPipeline`: Stop using vertex-style input for tessellation evaluation shaders.
- `MVKPipeline`: Force extra checks for stores after fragment discard.
- `MVKImage`: Always use a texel buffer for atomic storage images.
- `MVKDevice`: Fix backwards attribution of storage/uniform texel buffer alignments.
- Document new linkage model used by *Xcode 14* and later, and how to link **MoltenVK**
  to an app or game using *Xcode 13* or earlier.
- Support *Xcode 14.1* build settings.
- Upgrade GitHub CI to use *Xcode 14.1* on *macOS 12*.
- Update dependency libraries to match _Vulkan SDK 1.3.236_.
- Update to latest SPIRV-Cross:
  - MSL: Implement `CompositeInsert` `OpSpecConstantOp`.
  - MSL: Support "raw" buffer input in tessellation evaluation shaders.
  - MSL: Don't flatten arrayed per-patch output blocks in tessellation shaders.
  - MSL: Account for composite types when assigning locations.
  - MSL: Handle partial access chains with array-of-UBO/SSBO.
  - MSL: Fix restrict vs __restrict incompatibility.
  - MSL: Handle implicit integer promotion rules.
  - MSL: Manually update `BuiltInHelperInvocation` when a fragment is discarded.
  - MSL: Add missing casts to `Op?MulExtended`.
  - MSL: Prevent stores to storage resources in discarded fragments.
  - MSL: Don't dereference forwarded copies of `OpVariable` pointers.
  - MSL: Refactor member reference in terms of one boolean.
  - Fix MSL Access Chain.



MoltenVK 1.2.0
--------------

Released 2022/10/17

- Add support for _Vulkan 1.2_.
- Add support for extensions:
	- `VK_KHR_shader_float_controls`
	- `VK_KHR_spirv_1_4`
- Vulkan semaphore functional improvements:
	- Replace use of `MTLFence` with an option to limit to a single Vulkan queue and use Metal's implicit submisison order guarantees.
	- Support option to force use of `MTLEvents` for Vulkan semaphores on NVIDIA and Rosetta2.
	- `MVKConfiguration` replace booleans `semaphoreUseMTLEvent` and `semaphoreUseMTLFence` with enumerated `semaphoreSupportStyle`.
- Support config option to automatically use Metal argument buffers when `VK_EXT_descriptor_indexing` 
  extension is enabled. `MVKConfiguration::useMetalArgumentBuffers` (`MVK_CONFIG_USE_METAL_ARGUMENT_BUFFERS`) 
  is now an enum field. The use of Metal argument buffers is still disabled by default (`MVK_CONFIG_USE_METAL_ARGUMENT_BUFFERS_NEVER`).
- Fix memory leaks when configured for prefilling Metal command buffers.
- `MVKConfiguration` replace boolean `prefillMetalCommandBuffers` with enumeration.
- `MVKPipeline`: Add builtins that are read but not written to tessellation pipelines.
- Fix occassional crash from retention of `MVKSwapchain` for future drawable presentations.
- Fix crash in `vkCreateSwapchainKHR()` on macOS 10.14 and earlier
- Fix undefined reference to `vkGetBufferDeviceAddressEXT` when building with `MVK_HIDE_VULKAN_SYMBOLS=1`.
- Update `Makefile` to forward any build setting declared on the command line to Xcode.
- Add _**non-functional** Vulkan 1.3_ core function **_stubs_**, to avoid link errors with some external 
  libraries that assume _Vulkan 1.3_ linkages from the standard _Vulkan_ header files included with **MoltenVK**. 
- Add `MVK_USE_CEREAL` build setting to avoid use of Cereal external library (for pipeline caching).
- `MoltenVKShaderConverter` tool automatically maps bindings when converting _GLSL_.
- Update `VK_MVK_MOLTENVK_SPEC_VERSION` to version `36`.
- Update to latest SPIRV-Cross:
  - MSL: Support `OpPtrEqual`, `OpPtrNotEqual`, and `OpPtrDiff`.
  - MSL: Emit correct address space when casting during `OpStore`.
  - MSL: Add a mechanism to fix up shader outputs.
  - MSL: Handle descriptor aliasing of raw buffer descriptors.
  - MSL: Do not attempt to alias push constants.
  - MSL: only fix up `gl_FragCoord` if really necessary.
  - MSL: Expose way to query if a buffer needs array length.
  - MSL: Report unsupported 64-bit atomics.
  - Don't rename remapped variables like `gl_LastFragDepthARM`



MoltenVK 1.1.11
--------------

Released 2022/08/15

- Add support for extensions:
	- `VK_EXT_metal_objects`
	- `VK_KHR_buffer_device_address` and `VK_EXT_buffer_device_address` *(available on GPUs with Tier 2 argument buffers support)*.
- Reducing redundant state changes to improve command encoding performance.
- Improve performance of `vkResetDescriptorPool()`.
- Update minimum Xcode deployment targets to macOS 10.13, iOS 11, and tvOS 11,
  to avoid Xcode build warnings in Xcode 14.
- Work around `MTLCounterSet` crash on additional Intel Iris Plus Graphics drivers.
- Check `MTLDevice` to enable support for `VK_KHR_fragment_shader_barycentric` 
  and `VK_NV_fragment_shader_barycentric` extensions.
- Ignore sampler update in descriptor set bindings that use immutable samplers.
- Fix query pool wait block when query is not encoded to be written to.
- Fix `vkUpdateDescriptorSetWithTemplate()` for inline block descriptors.
- Fix retrieval of accurate `vkGetRefreshCycleDurationGOOGLE()` across multiple display screens.
- Fix occasional missing Metal buffer binding when only offset changes.
- Fix crash creating compute pipelines on macOS versions < 10.14.
- Apply Apple fix to `MTLCaptureScope` retention bug to macOS 12.4 and iOS 15.4 and later.
- Report appropriate values of `VkDebugUtilsMessageTypeFlagsEXT` for debug util messages generated within MoltenVK.
- Update _macOS Cube_ demo to demonstrate optimizing the swapchain across multiple display screens.
- Support building in Xcode 14.
- Allow building on removable volumes with a space in their name.
- Update `VK_MVK_MOLTENVK_SPEC_VERSION` to version `35`.
- Update to latest SPIRV-Cross:
	- MSL: Add support for `SPV_KHR_physical_storage_buffer` extension.
	- MSL: Use a wrapper type for matrices in workgroup storage.
	- MSL: Fix various bugs with Ptr/U bitcasts.
	- Fix control flow bug with missed continue statement.
	- Handle PHI in collapsed switch constructs.
	- Handle collapsed loops similar to collapsed selections.
	- Handle multiple breaks out of switches.
	- Do not optimize `OpCompositeInsert` for hoisted temporaries.



MoltenVK 1.1.10
--------------

Released 2022/06/06

- Add support for extensions:
	- `VK_KHR_portability_enumeration` support added to `MoltenVK_icd.json`, and documentation
	  updated to indicate the impact of the `VK_KHR_portability_enumeration` extension during 
	  runtime loading on *macOS* via the *Vulkan Loader*.
	- `VK_KHR_dynamic_rendering`
	- `VK_KHR_fragment_shader_barycentric` and `VK_NV_fragment_shader_barycentric`
	- `VK_KHR_separate_depth_stencil_layouts`
	- `VK_EXT_separate_stencil_usage`
<<<<<<< HEAD
- Implement `vkGetRefreshCycleDurationGOOGLE()` for _macOS_.
=======
	- `VK_EXT_extended_dynamic_state`
>>>>>>> 259039ed
- Support attachment clearing when some clearing formats are not specified.
- Fix regression error where previously bound push constants can override a descriptor buffer 
  binding used by a subsequent pipeline that does not use push constants.
- Fix error on some Apple GPU's where a `vkCmdTimestampQuery()` after a renderpass was 
  writing timestamp before renderpass activity was complete.
- Fix regression error in vertex buffer binding counts when establishing implicit buffers binding indexes.
- Fix `vkSetMoltenVKConfigurationMVK()` function pointer typedef.
- Work around zombie memory bug in Intel Iris Plus Graphics driver when repeatedly retrieving GPU counter sets.
- Fix reorder-ctor warnings and add Xcode clang -Wreorder warning to catch future misalignments.
- Update build settings to support Xcode 13.4.
- Update to latest SPIRV-Cross:
	- MSL: Emit interface block members of array length 1 as arrays instead of scalars.
	- MSL: Potentially cast loaded Input variables.
	- Emit KHR barycentrics if source enables the KHR extension.
	- Handle early reads from loop variables with initializers.
	- Attempt more optimal codegen for `OpCompositeInsert`.



MoltenVK 1.1.9
--------------

Released 2022/04/11

- Add support for extensions:
	- `VK_EXT_sample_locations` _(Custom locations settable via_ `vkCmdBeginRenderPass()` _only, 
	   since_ `VkPhysicalDeviceSampleLocationsPropertiesEXT::variableSampleLocations` _is `false`)_.
- Fixes to pipeline layout compatibility between sequentially bound pipelines.
- Reinstate memory barriers on non-Apple GPUs, which were inadvertently disabled in an earlier update.
- Support base vertex instance support in shader conversion.
- Fix alignment between outputs and inputs between shader stages when using nested structures.
- Fix issue where the depth component of a stencil-only renderpass attachment was incorrectly attempting to be stored.
- Fix deletion of GPU counter `MTLFence` while it is being used by `MTLCommandBuffer`.
- Fix crash in `vkGetMTLCommandQueueMVK()`.
- Fix leak of `CoreFoundation` objects during calls to `vkUseIOSurfaceMVK()`.
- Remove limit on `VkPhysicalDeviceLimits::maxSamplerAllocationCount` when not using Metal argument buffers.
- Avoid adjusting SRGB clear color values by half-ULP on GPUs that round float clear colors down.
- Fixes to optimize resource objects retained by descriptors beyond their lifetimes.
- Optimize behavior for `VK_COMMAND_BUFFER_USAGE_ONE_TIME_SUBMIT_BIT` when 
  `MVK_CONFIG_PREFILL_METAL_COMMAND_BUFFERS` is used
- `MoltenVKShaderConverter` tool defaults to the highest MSL version supported on runtime OS.
- Update *glslang* version, to use `python3` in *glslang* scripts, to replace missing `python` on *macOS 12.3*.
- Update `VK_MVK_MOLTENVK_SPEC_VERSION` to version `34`.
- Update to latest SPIRV-Cross:
	- MSL: Support input/output blocks containing nested struct arrays.
	- MSL: Use var name instead of var-type name for flattened interface members.
	- MSL: Handle aliased variable names for resources placed in IB struct.
	- MSL: Handle awkward mix and match of `Offset` / `ArrayStride` in constants.
	- MSL: Append entry point args to local variable names to avoid conflicts.
	- MSL: Consider that `gl_IsHelperInvocation` can be `Volatile`.
	- MSL: Refactor and fix use of quadgroup vs simdgroup.
	- Handle `OpTerminateInvocation`.
	- Fixup names of anonymous inner structs.
	- Fix regression from adding 64-bit switch support.



MoltenVK 1.1.8
--------------

Released 2022/02/22

- Remove logged warning if MoltenVK does not support `VkApplicationInfo::apiVersion` value.



MoltenVK 1.1.7
--------------

Released 2022/02/07

- Add `MVK_HIDE_VULKAN_SYMBOLS` env var to support building MoltenVK with static Vulkan linkage symbols hidden.
- Improve accuracy of `VkPhysicalDeviceLimits::timestampPeriod`.
- Do not use `MTLEvent` for `VkSemaphore` under *Rosetta2*.
- On *Apple Silicon (iOS, tvOS & macOS)*, set `VkPhysicalDeviceProperties::deviceID` from GPU capabilities.
- Support compiling *MSL 2.4* in runtime pipelines and `MoltenVKShaderConverterTool`.
- Fix issue where *MSL 2.3* only available on *Apple Silicon*, even on *macOS*.
- Fix memory leak of dummy `MTLTexture` in render subpasses that use no attachments.
- Fix Metal object retain-release errors in assignment operators.
- Fix use of GPU counter sets on older versions of iOS running on the simulator.
- `mvk::getShaderOutputs()` in `SPRIVReflection.h` support flattening nested structures.
- Replaced ASL logging levels with `MVKConfigLogLevel`.
- `MoltenVKShaderConverter` tool support loading tessellation shader files.
- `MoltenVKShaderConverter` tool update to *MSL 2.4* by default.
- Upgrade to *Vulkan 1.3* headers.
- Update `VK_MVK_MOLTENVK_SPEC_VERSION` to version `33`.
- Update copyright notices to year 2022.
- Update to latest SPIRV-Cross:
	- MSL: Add 64 bit support for `OpSwitch`.
	- MSL: Don't output depth and stencil values with explicit early fragment tests.
	- MSL: Fix incorrect MSL `gl_TessCoord` variable type.
	- MSL: Allow copy array from `UniformConstant` storage.
	- MSL: Handle signed `atomic min/max`.
	- Fix `normalize` on `half3/half2`.
	- MSL: Handle constant construct of block-like array types.
	- MSL: Rethink how opaque descriptors are passed to leaf functions.
	- Rework how loop iteration counts are validated.
	- Clamp vector element access to vector size.
	- Handle aliased names in spec constants.
	- Add support for `LocalSizeId`.



MoltenVK 1.1.6
--------------

Released 2021/11/15

- Set maximum point primitive size based on GPU vendor ID, which can now be as large as `511`.
- Improved checks for timestamp GPU counter support on older devices.
- Fix incorrect validation error on multilayer `VkImage` marked for rendering, when multilayered-rendering 
  is not supported on platform, but app doesn't actually attempt to render to multiple layers.
- Fix dynamic pipeline state such as `vkCmdSetDepthBias()` sometimes ignoring pipeline dynamic 
  state flags when called before `vkCmdBindPipeline()`.
- Fix incorrect validation of multilayer-rendering validation when `MVKImageView` 
  does not actually perform multilayer-rendering.
- Fix issue where dynamic pipeline flags were sometimes read from previously bound pipeline.
- Fix issue where correct base layer and mipmap for attachment was sometimes not being used.
- Add `MTLFence` between Metal encoders and timestamp stage counter BLIT encoder 
  to ensure previous work is finished before being timestamped.
- Fix issue with `BC1_RGB` compressed format where incorrect alpha value returned.
- Add `vkGetMTLCommandQueueMVK()` function to expose underlying `MTLCommandQueue` object.
- Add `vkSetWorkgroupSizeMVK()` function.
- Add unsupported `VkApplicationInfo::apiVersion` warning.
- Update to latest SPIRV-Cross version:
	- MSL: Add support for `OpSpecConstantOp` ops `OpQuantizeToF16` and `OpSRem`.
	- MSL: Return fragment function value even when last SPIR-V Op is discard (`OpKill`).
	- MSL: Fix location and component variable matching between shader stages.
	- MSL: Fix type redirection when struct members are reordered to align with offsets.
	- MSL: Remove over-zealous check for struct packing compatibility.
	- MSL: Correctly emit user(`clip/cullN`) for clip/cull builtins in tess output struct.
	- MSL: Don't output depth and stencil values with explicit early fragment tests.
	- MSL: Track location component to match `vecsize` between shader stages.
	- MSL: Selectively enable `fast-math` in MSL code to match Vulkan CTS results.
	- MSL: Honor `DecorationNoContraction` when compiling using `fast-math`.
	- MSL: Honor infinities in `OpQuantizeToF16` when compiling using `fast-math`.
	- MSL: Support synthetic functions in function constants.
	- MSL: Improve handling of `INT_MIN/INT64_MIN` literals.
	- MSL: Consolidate `spvQuantizeToF16()` functions into a single template function.
	- MSL: Use `vec<T, n>` in template `SpvHalfTypeSelector` for function `spvQuantizeToF16()`.
	- MSL: Support more usecases for unpacked vectors.
	- MSL: Workaround compiler crashes when using `threadgroup bool`.
	- MSL: Handle non-thread storage class in `Modf/Frexp` pointer versions.
	- Improve handling of `INT_MIN/INT64_MIN` literals.
	- Per spec, support undefined behavior for out-of-bounds swizzles.
	- Correctly reflect declared buffer size for out of order members.
	- Separate (partially) the tracking of depth images from depth compare ops.



MoltenVK 1.1.5
--------------

Released 2021/08/30

- Changes to how `VkSemaphore` is supported:
	- Revert to prefer `MTLEvent` for `VkSemaphore`, except on NVIDIA, where emulation on CPU is preferred.
	- Set default value of the `MVK_ALLOW_METAL_FENCES` environment variable to `0 (false)`,
- Vulkan timestamp query pools use Metal GPU counters when available.
- Support resolving attachments with formats that Metal does not natively resolve.
- Support stencil-only partial attachment clearing.
- Support alpha-to-coverage without a color attachment.
- Fix issue where swapchain images were acquired out of order under heavy load.
- Fix issue with `vkCmdBlitImage()` from compressed textures.
- Fix incorrect translation of clear color values on Apple Silicon.
- Fix swizzle of depth and stencil values into RGBA (`float4`) variable in shaders.
- Fix occasional crash when swizzling used but shader swizzling not enabled.
- Fix pipeline barriers not working inside self-dependent subpasses on Apple GPUs.
- Fix GPU race condition when clearing a renderpass input attachment on Apple GPUs.
- Disable `VK_FORMAT_FEATURE_COLOR_ATTACHMENT_BLEND_BIT` for 
  `VK_FORMAT_E5B9G9R9_UFLOAT_PACK32` on macOS Apple Silicon.
- Fix execution order of `encodeBindings` for `bufferBindings`.
- Properly ignore non-null pipeline creation pointers that should be ignored.
- Add queue and queue family indices to `MTLCommandBuffer` label.
- Update `VK_MVK_MOLTENVK_SPEC_VERSION` to `32`.
- Update to latest SPIRV-Cross version:
	- MSL: Adjust `gl_SampleMaskIn` for sample-shading and/or fixed sample mask.
	- MSL: Remove redundant path for `SampleMask`.
	- MSL: Fix setting `SPIRVCrossDecorationInterpolantComponentExpr` decoration.
	- MSL: Support row-major transpose when storing matrix from constant RHS matrix.
	- MSL: Fix casting in constant expressions with different sizes.
	- MSL: Fix duplicate `gl_Position` outputs when `gl_Position` defined but unused.
	- MSL: Simplify `spvSubgroupBallot()`.
	- MSL: Consider that function/private variables can be block-like.
	- Track temporary access for `OpArrayLength` result.



MoltenVK 1.1.4
--------------

Released 2021/06/28

- Add support for extensions:
	- `VK_KHR_imageless_framebuffer`
- Advertise Vulkan extension functions only from enabled extensions.
- Make `vkGetPastPresentationTimingGOOGLE()` queuing behavior compliant with Vulkan spec.
- Expose `vkGetIOSurfaceMVK()` and `vkUseIOSurfaceMVK()` without requiring _Objective-C_.
- Default MoltenVK build using `C++17` and compiler optimization setting `-O2`.
- API fix to remove `#include "SPIRVReflection.h"` from `SPIRVToMSLConverter.h` header.
- Support _Xcode 12.5_ build settings, build warnings, and SDK change to availability of
  `[MTLDevice supportsBCTextureCompression]` on _Mac Catalyst_.
- Add support for new AMD devices supporting 32 lanes.
- Improve handling of sampler border color and mirror edge clamp.
- Improve cache hits when matching `SPIRVToMSLConversionConfiguration` structs to each other 
  to find a cached shader, by only considering resources from the current shader stage.
- Rename `kMVKShaderStageMax` to `kMVKShaderStageCount`.
- Fix crash when requesting `MTLCommandBuffer` logs in runtime debug mode on older OS versions.
- Fix synchronization issue with locking `MTLArgumentEncoder` for Metal Argument Buffers.
- Fix race condition on submission fence during device loss.
- Fix crash due to incorrect number of attachments when clearing.
- Fix crash using memoryless storage for input attachments on Apple Silicon.
- Fix issue where M1 GPU does not support reusing Metal visibility buffer offsets
  across separate render encoders within a single Metal command buffer (Vulkan submit).
- On command buffer submission failure, if `MVKConfiguration::resumeLostDevice` enabled,  do not release 
  waits on `VkDevice`, and do not return `VK_ERROR_DEVICE_LOST`, unless `VkPhysicalDevice` is also lost.
- Fix inconsistent handling of linear attachment decisions on Apple Silicon.
- Fix small memory leak during swapchain creation.
- Fix stencil clear incorrectly using using the depth `loadOp`,  when stencil is smaller than render area.
- Reorganize coherent texture flushing on memory map and unmap`.
- Fix issues where data in temporary internal buffers are discarded while in use.
- Protect against crash when retrieving `MTLTexture` when `VkImage` has no `VkDeviceMemory` bound.
- Adjust some `VkPhysicalDeviceLimits` values for Vulkan and Metal compliance. 
- Fix internal reference from `SPIRV_CROSS_NAMESPACE_OVERRIDE` to `SPIRV_CROSS_NAMESPACE`.
- Add label strings to `MTLCommandBuffers`, based on use type, for GPU Capture debugging.
- Add `Scripts/runcts` script as a convenience for running Vulkan CTS tests.
- Support _Xcode 13_ SDK APIs and build settings.
- Update dependency libraries to match _Vulkan SDK 1.2.182_.
- Update to latest SPIRV-Cross version:
	- MSL: Handle array of IO variable with Component decoration.
	- MSL: Handle array with component when we cannot rely on `user()` attrib.
	- MSL: Improve handling of split tessellation access chains.
	- MSL: Always enable support for base vertex/index on _iOS_.




MoltenVK 1.1.3
--------------

Released 2021/04/27

- Add beta support for using Metal argument buffers for shader resources on _macOS_, by setting 
  `MVK_CONFIG_USE_METAL_ARGUMENT_BUFFERS` environment variable (disabled by default). This dramatically
  expands the number of resources that can be submitted to a pipeline stage, per the Vulkan
  `VK_EXT_descriptor_indexing` extension. **Currently available on _macOS 11.0 (Big Sur)_ or later, 
  and on earlier _macOS_ versions on _Intel_ GPU's**.
- Add support for `HDR10` colorspace via `VK_COLOR_SPACE_HDR10_HLG_EXT` and `VK_COLOR_SPACE_HDR10_ST2084_EXT`.
- Always explicitly set `CAMetalLayer` colorspace property based on _Vulkan_ parameters, 
  and don't rely on _Metal_ default values.
- Add `MVKConfiguration::resumeLostDevice` and `MVK_CONFIG_RESUME_LOST_DEVICE` env var,
  to allow `VkDevice` to resume after non-fatal `VK_ERROR_DEVICE_LOST` error.
- `MVKDescriptorPool` pools its descriptor sets.
- Enable `MVKConfiguration::preallocateDescriptors` and `MVK_CONFIG_PREALLOCATE_DESCRIPTORS` 
  environment variable by default to preallocate descriptors when a `VkDescriptorPool` is created.
- Avoid use of _Metal_ renderpass load and store actions on memoryless attachments.
- Fix memory leak on swapchain destruction.
- Fix `MVKPhysicalDevice::getSurfaceFormats()` returning `VK_FORMAT_UNDEFINED`.
- Fix memory leak where swapchains and images were not destroyed due to a retention loop.
- Fix advertising single-texel alignment capability for texel buffers.
- Fix time and space inefficiencies caused by missed shader cache lookup hits in `MVKShaderLibraryCache`.
- Log enhanced command buffer errors in debug mode.
- Ensure queue submission message logging occurs before submission object is destroyed.
- Remove project qualifiers from references to `SPIRV-Cross` header files.
- Only perform automatic GPU capture on queue identified by `MVKConfiguration::defaultGPUCaptureScopeQueueIndex` 
  and `defaultGPUCaptureScopeQueueFamilyIndex`.
- Introduce `MVKConfigLogLevelBits`, `MVKConfigAutoGPUCaptureScopeBits`, and `MVKConfigTraceVulkanCallsBits` 
  enums to specify config API  values in a Vulkan-friendly manner, while automatically documenting the same values for env vars.
- Add `MVKConfiguration::apiVersionToAdvertise` and `MVK_CONFIG_API_VERSION_TO_ADVERTISE` 
  env var to configure **MoltenVK** to advertise a particular _Vulkan_ version.
- Add `MVKConfiguration::advertiseExtensions` and `MVK_CONFIG_ADVERTISE_EXTENSIONS` 
  env var to configure **MoltenVK** to force advertising support for no, or minimally few, _Vulkan_  extensions.
- Remove the `Hologram` and `API-Samples` demo apps, and remove 
  `LunarG/VulkanSamples` as a dependency library.
- Add `NDEBUG` macro to all Release builds to remove `assert()` calls.
- Update `VK_MVK_MOLTENVK_SPEC_VERSION` to `31`.
- Update dependency libraries to match _Vulkan SDK 1.2.176_.
- Update to latest SPIRV-Cross version:
	- MSL: Support long `ulong` types in buffers in 2.3+.
	- MSL: Support padding Metal argument buffer entries based on argument index.
	- Add interfaces to aid with LTO-style optimization
	- Handle edge cases in `OpCopyMemory`.




MoltenVK 1.1.2
--------------

Released 2021/02/22

- Advertise support for `shaderInt64` feature.
- Support fast math on MSL compiler via `MVKConfiguration::fastMathEnabled` configuration 
  setting and `MVK_CONFIG_FAST_MATH_ENABLED` environment variable (enabled by default).
- Support compiling MSL with position invariance if indicated in SPIRV shader.
- `vkGetMoltenVKConfigurationMVK()` and `vkSetMoltenVKConfigurationMVK()` functions
  can now be used with a `VkInstance` from another Vulkan layer, or with a `VK_NULL_HANDLE VkInstance`.
- `MVKConfiguration` extended to cover all MoltenVK environment variables.
- Report accurate value of 8 for `VkPhysicalDeviceLimits::maxBoundDescriptorSets`.
- Advertise macOS M1 GPU as `VK_PHYSICAL_DEVICE_TYPE_INTEGRATED_GPU`.
- For Vulkan semaphores, prefer using `MTLFence` over `MTLEvent`.
- Support `immmutableSamplers` with sampler arrays.
- Query pools write to dedicated temporary internal buffer to span multiple render passes 
  and support larger query counts.
- Fixes for race conditions in CTS multithread tests, guarding `MTLDevice` on cross-thread syncing.
- Set Metal buffer alignment to 256 on non-Apple Silicon iOS/tvOS simulators.
- `MVKMTLBufferAllocation`: Support device-local temp buffers for tessellation, 
  indirect multiview, or occlusion queries buffer usage.
- `MVKPixelFormats`: Enable `RenderTarget` usage for linear textures on Apple GPUs.
- `MVKRenderPass`: Use a non-trivial granularity for TBDR GPUs.
- Don't use barriers in render passes on Apple GPUs.
- `MVKGraphicsPipeline`: Fix color write mask with `RGB9E5` RTs.
- `MVKImagePlane`: When sync'ing, create the texture if it doesn't exist.
- `MVKRenderPass`: Don't use `Load/Store` actions for memoryless.
- `MVKRenderPass`: Only use `MTLStorageModeMemoryless` where available.
- `MVKDeviceMemory`: Don't consider Memoryless host-accessible on *macOS/tvOS*.
- `MVKCmdResolveImage` fix incorrectly changing first resolve layer's src/dst base layer.
- `MVKPhysicalDevice`: Require Mac family 2 for render without attachments.
- `MVKPhysicalDevice`: Disable SIMD-group permutation for Mac family 1.
- `MVKPhysicalDevice`: Clamp maximum buffer range to 4 GiB - 1.
- `MVKMTLBufferAllocation`: Mark temp buffers as volatile.
- `SPIRVReflection`: Multiple entry point support for `getShaderOutputs()`.
- Remove obsolete `MVKVector`, which was long ago replaced with `MVKSmallVector`.
- Remove official support for submitting shaders directly containing MSL source code or compiled MSL code.
  MSL shaders may still be directly submitted, and may work, but it is not officially supported at this time.
  Future versions of **MoltenVK** may support direct MSL submission again.
- Remove `ONLY_ACTIVE_ARCH` from Debug builds. **MoltenVK _Debug_** builds now build for all platform architectures.
- Add ability to automatically capture first GPU frame by setting `MVKConfiguration::autoGPUCaptureScope`
  (or environment variable `MVK_CONFIG_AUTO_GPU_CAPTURE_SCOPE`) to `2`.
- Support _GitHub Actions_ for CI builds on pull requests.
- Support pre-built binary artifacts from _GitHub Actions_ CI builds.
- `Makefile` and `fetchDependencies` support `xcpretty`, if available.
- Remove support for _Travis-CI_.
- Update `VK_MVK_MOLTENVK_SPEC_VERSION` to `30`.
- Update copyright notices to year 2021.
- Update Xcode build settings check to _Xcode 12.4_.
- Support legacy building on _Xcode 11.7_.
- Update dependency libraries to match *Vulkan SDK 1.2.170*.
- Update to latest SPIRV-Cross version:
	- MSL: Gracefully assign automatic input locations to builtin attributes.
	- MSL: Refactor out location consumption count computation.
	- MSL: Always return `[[position]]` when required.
	- MSL: Fix some edge cases in input attachment handling.
	- MSL: Fix various bugs with framebuffer fetch on macOS and argument buffers.
	- MSL: Always use input_attachment_index for framebuffer fetch binding.
	- MSL: Make sure initialized output builtins are considered active.
	- MSL: Always enable Outputs in vertex stages.
	- MSL: Only consider builtin variables and flatten builtin arrays if they are part of IO interface.
	- MSL: Handle load and store to TessLevel array in TESC.
	- MSL: Fixup type when using tessellation levels in TESC functions.
	- MSL: Fix automatic assign of builtin attributes in tessellation.
	- GLSL/MSL: Handle more complicated tessellation Output initializers.
	- MSL: Emit correct initializer for tessellation control points.
	- MSL: Handle initializers for tess levels.
	- MSL: Fix initializer for tess level outputs.
	- MSL: Fix broken reserved identifier handling for entry points.
	- MSL: Handle reserved identifiers for entry point.
	- Fix pathological complexity explosion for certain shaders.
	- Improve handling of complex variable initialization.
	- Expose position invariance.


MoltenVK 1.1.1
--------------

Released 2020/12/09

- Add support for extensions:
	- `VK_KHR_sampler_mirror_clamp_to_edge` (iOS)
	- `VK_KHR_timeline_semaphore`
	- `VK_EXT_descriptor_indexing` (initial release limited to Metal Tier 1: 96/128 textures, 16 samplers)
	- `VK_EXT_post_depth_coverage` (macOS)
	- `VK_EXT_private_data`
	- `VK_EXT_subgroup_size_control`
	- `VK_EXT_texture_compression_astc_hdr`
	- `VK_AMD_shader_image_load_store` (macOS)
	- `VK_IMG_format_pvrtc` (macOS)
- Support the *Mac Catalyst* platform for *iOS* apps on *macOS 11.0+*, 
  under both `x86_64` and `arm64` architectures.
- Re-enable `MTLEvent`-based semaphores and fix several `MVKSync` issues.
- Use `VK_KHR_image_format_list` to disable `MTLTextureUsagePixelFormatView`
  if only swizzles or `sRGB` conversion will be used for image views, improving 
  performance on *iOS* by allowing Metal to use lossless texture compression.
- Handle device loss.
- Fix crash in `vkUpdateDescriptorSets()` when copying inline block descriptors.
- Fix Metal validation error when unused elements in an array of sampler are not populated by descriptors.
- Fix crashes in `vkUseIOSurfaceMVK()` on chroma sampling and double releasing of`MTLTexture`.
- Fix potential drawable present race conditions.
- Fix crash in `vkUpdateDescriptorSets()` when copying inline block descriptors.
- Fix Metal validation error when unused elements in an array of sampler are not populated by descriptors.
- Move *Metal* drawable presentation from `MTLCommandBuffer` to `MTLDrawable`
  to improve performance and reduce blocking.
- Allow binding descriptor set using layout different than it was created with.
- Report `VkPhysicalDeviceLimits::maxPerStageDescriptorStorageImages` as Metal limit of `8`.
- Increase per-stage texture count to `96` for A11 SoC's and above.
- Use variable descriptor count when determining descriptor binding count.
- Support setting sizes of SPIR-V unsized arrays.
- Support `MTLStorageTypeMemoryless` for Apple Silicon on Mac.
- Support Apple GPU pixel formats with Apple Silicon on Mac.
- Allow linear images on Apple GPUs in Blit and Clear commands.
- Apple family 7 GPUs (A14) on iOS support multisample layered rendering, 
  as well as sampler border colors and the mirror clamp to edge sampler address mode.
- Set fill mode, depth bias, viewport, and scissor states before clearing attachments
- Disable culling for the duration of `vkCmdClearAttachments()`
- `MVKDevice` increase minimum OS for shared-storage textures.
- `MVKDevice` set properties for Apple Silicon GPUs on macOS.
- `MVKQueue` only create one `GPUCaptureScope` per queue.
- `MVKSamplerYcbcrConversion` always make sure there is one plane.
- `MVKPhysicalDevice` correct fragment input component limit.
- `MVKPhysicalDevice` set max visibility buffer size to 256 kiB where supported.
- `MVKPhysicalDevice` expose support for interpolation functions.
- `MVKPhysicalDevice` enable 3D compressed textures on *iOS/tvOS*, and forbid ETC2 and EAC 
   3D textures on all platforms. Apple GPUs do not support 3D for those.
- `MVKPhysicalDevice` enable Apple family 7 features on *iOS*.
- `MVKPhysicalDevice` remove need to call `initGPUInfoProperties()` twice.
- `MVKPhysicalDevice` correct max descriptor set resources.
- `MVKPhysicalDevice` reduce maximum point size to 64.
- `MVKPhysicalDevice` enable strictLines for Intel and NVIDIA.
- `MVKPhysicalDevice` enable `shaderResourceMinLod` on *iOS*.
- `MVKPhysicalDevice` set correct subgroup properties.
- `MVKPhysicalDevice` enable texture swizzle on all Apple GPUs.
- `MVKPipelineLayout` only set configuration result if validating.
- `MVKPipeline` fix calculation of atomic image buffer addresses.
- `MVKPipeline` disable rasterization if culling both sides and don't try to add a fragment shader.
- `MVKPipeline` shorten vertex attribute format's length when `stride` < `size`.
- `MVKGraphicsPipeline` handle `minSampleShading`.
- `MVKImage` always use texel buffers for linear images in `MTLHeaps`.
- `MVKImage` make sure plane heap offsets are properly aligned.
- `MVKImage` always set the depth plane when rendering to a 3D image.
- `MVKImage` avoid swizzling storage and/or attachment image views.
- `MVKImage` avoid texel buffer for atomics if view format list
    exists and does not include either `R32_UINT` or `R32_SINT` format.
- `MVKImageView` always ignore transfer usages.
- `MVKBufferView` avoid triggering `bytesPerRow` validation warning.
- `MVKDescriptorSetLayout` speed up lookup of descriptor index and streamline binding access.
- `MVKCmdBlitImage` use layered draws when possible.
- `MVKCmdBlitImage` add 0.5 to layer index before interpolating.
- `MVKCmdBlitImage` support depth/stencil blits with inversion and scaling.
- `MVKSwapchain`  allow images whose size doesn't match the `CAMetalLayer`.
- `MVKPixelFormats` add 0.5 ULP to clear values for normalized formats.
- `MVKCommandEncoder` don't set `renderTargetArrayLength` for mixed 2D/3D renders.
- `MVKExtensions` add missing *tvOS* case for unsupported extensions.
- `MVKDescriptorSetLayout` sort and hold bindings by binding number.
- `MVKDescriptor` simplify subclass implementations.
- `MVKComputePipeline` override max threads per threadgroup.
- `MVKGPUCapture` make sure the `MTLCaptureScope` has only one reference.
- `MoltenShaderConverter` fix *tvOS* build to support *tvOS 9.0*.
- Support building external libraries and dylibs against sanitizers.
- Clarify documentation on mapping limitations for host-coherent image memory on *macOS*.
- Add validation policy for MoltenVK development to `README.md` document.
- Update Xcode build settings check to Xcode 12.2.
- Update `VK_MVK_MOLTENVK_SPEC_VERSION` to `29`.
- Update dependency libraries to match *Vulkan SDK 1.2.162*.
- Update to latest SPIRV-Cross version:
	- MSL: Support `SPV_EXT_demote_to_helper_invocation` for MSL 2.3.
	- MSL: Support run-time sized image and sampler arrays
        (`GL_EXT_nonuniform_qualifier/SPV_EXT_descriptor_indexing`).
	- MSL: Support atomic access to images from argument buffers.
	- MSL: Add missing interlock handling to atomic image buffers.
	- MSL: Fix calculation of atomic image buffer address.
	- MSL: Support querying and modifying generated combined sampler suffix.
	- MSL: Don't use a bitcast for tessellation levels in tesc shaders.
	- MSL: Handle Offset and Grad operands for 1D-as-2D textures.
	- MSL: Don't remove periods from swizzle buffer index exprs.
	- MSL: Correct definitions of subgroup ballot mask variables.
	- MSL: Extract global variables from subgroup ballot operations.
	- MSL: Mask ballots passed to ballot bit ops.
	- MSL: Don't mask off inactive bits in ballot masks.
	- MSL: Support vectors with `OpGroupNonUniformAllEqual`.
	- MSL: Cast broadcast booleans to `ushort`.
	- MSL: Do not use `component::x` gather for `depth2d` textures.
	- MSL: For 2.1+, don't disable rasterization for vertex writes.
	- MSL: Allow post-depth coverage on Mac in MSL 2.3.
	- MSL: Allow framebuffer fetch on Mac in MSL 2.3.
	- MSL: Allow Bias and Grad arguments with comparison on Mac in MSL 2.3.
	- MSL: Support pull-model interpolation on MSL 2.3+
	- MSL: Expand subgroup support.
	- MSL: Adjust `FragCoord` for sample-rate shading.
	- MSL: Expose some more features on iOS: `min_lod_clamp()`, `simd_is_helper_thread()`,
	    `barycentric_coord`, and `primitive_id`.
	- MSL: Don't add fixup hooks for builtin variables if they're unused.
	- MSL: Don't try to use `[[thread_index_in_simdgroup]]` in vertex shaders.
	- Handle case where block is loop header, continue AND break block.
	- MSL: Added `fmin3` and `fmax3` library functions to the illegal name list.
	- Added Metal keyword: `level`.
	- Parser: Don't assume `OpTypePointer` will always take a `SPIRType`.
	- Add MIT dual license for the SPIRV-Cross API and CLI.



MoltenVK 1.1.0
--------------

Released 2020/09/28

>**_Note:_** This release contains changes to library paths and framework linking options.

- Add support for Vulkan 1.1, including:
	- The `vkEnumerateInstanceVersion()` function
	- The `vkGetDeviceQueue2()` function
	- Protected memory (non-functional)
	- A feature struct for `VK_KHR_shader_draw_parameters`
	- All extensions that were promoted to core in Vulkan 1.1
- Add support for extensions:
	- `VK_KHR_portability_subset`
	- `VK_KHR_create_renderpass2`
	- `VK_KHR_depth_stencil_resolve`
	- `VK_KHR_external_fence` (non-functional groundwork for future extensions,
	  including support for GCD and Mach semaphores)
	- `VK_KHR_external_fence_capabilities` (non-functional groundwork for future
	  extensions, including support for GCD and Mach semaphores)
	- `VK_KHR_external_semaphore` (non-functional groundwork for future
	  `MTLSharedEvent` Vulkan extension)
	- `VK_KHR_external_semaphore_capabilities` (non-functional groundwork for
	  future `MTLSharedEvent` Vulkan extension)
	- `VK_KHR_multiview`
	- `VK_KHR_shader_subgroup_extended_types`
- Remove support for obsolete `VK_EXTX_portability_subset` extension.
- Redesign build and linking options that leverage newer framework technology:
	- Add comprehensive support for multi-platform, multi-architecture `XCFrameworks`.
	- Build fat single-platform, multi-architecture `dylibs`.
	- Add support for *Apple Silicon* builds for *macOS* and *Simulators*.
	- Remove support for distinct legacy frameworks and static libraries.
	- Remove support for fat libraries and frameworks that span device and simulators.
	- Combine `MoltenVKSPIRVToMSLConverter` and `MoltenVKGLSLToSPIRVConverter` frameworks 
	  into a single `MoltenVKShaderConverter` framework.
- Support copying between 3D and 2D images.
- Support clearing 3D images.
- Support linear images and buffer views in shared memory on *macOS 10.15.5+*.
- Support `VK_IMAGE_CREATE_EXTENDED_USAGE_BIT`.
- Support multiple aliased images for dedicated image memory allocations.
- Improve performance of tessellation control pipeline stage by processing multiple 
  patches per workgroup.
- `vkCmdBindDescriptorSets` order `pDynamicOffsets` by descriptor binding number 
  within each descriptor set.
- `vkCmdCopyImage` on macOS flush non-coherent image memory before copy operation.
- Process multiple patches per workgroup in a tessellation control shader.
- Initialize tessellation related variables conditionally in indirect draws.
- Fix build errors on Simulator not supporting `MTLDrawable` present time options.
- Fix `dynamicOffsets` ordering based on binding index.
- Ensure the base texture is created when creating a view texture.
- Fix features, alignment, and image properties of chroma subsampled formats.
- Disable `variableMultisampleRate` feature.
- Permit renderpass to have no attachments.
- Clear linear images using a compute shader.
- Reject attempts to create compressed linear images.
- Always use a texel buffer for atomic linear storage images.
- Use deferred store actions instead of tracking multi-pass draws.
- Use `MTLRenderPassDescriptor renderTargetWidth` and `renderTargetHeight` on macOS 10.15 and newer.
- Use a 2D non-arrayed view for 2D non-arrayed attachments.
- Use arrayed textures for layered subpass input.
- Use layered rendering when clearing or resolving images whenever possible,
  and take `renderArea` into account.
- Streamline image copying when the entire source is being copied to the entire destination.
- Don't set `renderTargetArrayLength` on devices that don't support it.
- Don't attempt to clear unused attachments and fix vertex count for clearing multiple layers.
- Don't encode commands that draw zero vertices.
- Ignore `addressModeW`  on samplers with unnormalized coordinates.
- Flip GPU when swapchain is created, not when device object is created,
  to optimize this condition if it is not needed.
- Flush source image of a transfer on *macOS*.
- Fix offset for texel buffers and heaps for multi-planar images.
- Fix memory leak when object create fails.
- Fix several use-after-freed errors.
- Fix applying divisors to instanced vertex attributes.
- Fix issue in accessing `MTLTexture` for swapchain image planes.
- Fix occasional crash on vertex stage indirect draws.
- Fix reported image format properties for 1D images as 2D.
- `VK_EXT_vertex_attribute_divisor` fix issues with zero divisors.
- Re-add support for bitcode generation on *iOS* and *tvOS*.
- `fetchDependencies` builds serially by default for better build script integration. 
- Combine `MoltenVKSPIRVToMSLConverter` and `MoltenVKGLSLToSPIRVConverter` 
  frameworks into a single `MoltenVKShaderConverter` framework.
- Fix Metal validation error when occlusion query and renderpass are in separate 
  Vulkan command buffers.
- Fix a crash on starting a query outside a render pass.
- Fix Metal validation error that forbids rendering to an image of zero size.
- Fix issue where descriptor pool releasing descriptor sets it doesn't own.
- Fix issue where load/store actions not set in renderpass that includes compute stage.
- Prevent accidental `setColorStoreAction` for non-color attachments.
- Fix image copy destination extent of compressed images.
- Fix image resolve sub-region extent.
- Fix owner of merged `MVKShaderLibraries`.
- Fix rounding of buffer sizing when `VK_WHOLE_SIZE` is used.
- Fix detection of indexed draw calls.
- `vkSetMTLTextureMVK()` Fix crash if incoming `MTLTexture` does not have an associated `IOSurface`. 
- Update dependency libraries to match *Vulkan SDK 1.2.154*.
- Update to latest SPIRV-Cross version:
	- MSL: Fix handling of matrices and structs in the output control point array.
	- MSL: Enclose args when convert `distance(a,b)` to `abs(a-b)`.
	- MSL: Fix multiview view index calculation with a non-zero base instance.
	- MSL: Don't set the layer for multiview if the device doesn't support it.
	- MSL: Fix `OpCompositeInsert` and `OpVectorInsertDynamic`.
	- MSL: Support layered input attachments.
	- Ensure that we use primary alias type when emitting flattened members.
	- Only rewrite type aliases for the base type.
	- Overhaul how we deal with reserved identifiers.
	- Implement a simple evaluator of specialization constants.
	- Deal with case where a selection construct conditionally merges/breaks.
	- Allow `flip_vert_y` in all relevant stages.
	- Clean up conditional branch codegen.



MoltenVK 1.0.44
---------------

Released 2020/07/28

- Add support for extensions:
	- `VK_KHR_driver_properties`
	- `VK_KHR_sampler_ycbcr_conversion`
	- `VK_EXT_image_robustness`
	- `VK_EXT_robustness2`
- Add native support for `VK_FORMAT_D16_UNORM` on **_iOS 13.0+_** and **_tvOS 13.0+_**.
- Add support for **_tvOS_** platform.
- Add support for **_iOS Simulator_** and **_tvOS Simulator_** build destinations.
- Cube demo runs on **_tvOS_**, **_iOS Simulator_**, and **_tvOS Simulator_**.
- **_MoltenVK_** Xcode schemes support building fat *Platform+Simulator* binaries.
- `Makefile` supports building fat *Platform+Simulator* binaries, plus *Debug* builds.
- `fetchDependencies` script supports platform build selection, plus parallel builds.
- `vkCmdBlitImage()` returns error if scaling or inverting to linear image on *macOS*.
- Support `VK_FORMAT_A2B10G10R10_UNORM_PACK32` as a surface format.
- Support `VkPipelineMultisampleStateCreateInfo::pSampleMask`.
- Support `VkPhysicalDeviceSubgroupProperties`.
- Fix memory layout of inline uniform blocks.
- Fix issue where mapped host-coherent device memory not updated from image contents on *macOS*.
- Fix image memory sizing and offsets.
- Fix small memory leak when setting swapchain color space.
- Fix new and unexpected App Store failure on newly deprecated color space values.
- Fix intermittent concurrent shader specialization race condition.
- Fix offsets when flushing buffer data to GPU.
- Fix issue where expected buffer-sizes buffer not bound to Metal compute encoder.
- Ensure fragment shader inputs to have as many components as vertex shader outputs.
- Include vertex attribute size when testing whether attribute offset exceeds stride.
- Add support for `USCALED/SSCALED` vertex formats.
- Add host-coherent texel buffer caching just for buffer views.
- Include MoltenVK Git revision hash in `VkPhysicalDeviceProperties::pipelineCacheUUID`.
- Add `MVKPhysicalDeviceMetalFeatures::vertexStrideAlignment` to track Metal vertex binding stride alignment.
- Add `MVKPhysicalDeviceMetalFeatures::indirectTessellationDrawing` to track if indirect tessellation drawing is supported.
- Remove use of `@available()` directive as it was causing issues in some build environments.
- Pass pipeline sample mask, if present, to SPIRV-Cross.
- Refactor **MoltenVK** *Xcode* build architectures.
- Demo `API-Samples generateSPIRVShaders` no longer builds `MoltenVKShaderController` tool.
- Update `VK_MVK_MOLTENVK_SPEC_VERSION` to `27`.
- Update dependency libraries to match *Vulkan SDK 1.2.148*.
- Update to latest SPIRV-Cross version:
	- MSL: Add support for processing more than one patch per workgroup.
	- MSL: Workaround broken scalar access chain behavior in MSL LLVM IR / AIR.
	- MSL: Do not emit swizzled writes in packing fixups.
	- MSL: Ensure `OpStore` source operands are marked for inclusion in function arguments.
	- MSL: Enabling setting an additional fixed `sampleMask` in fragment shaders.
	- MSL: Remove obsolete `MSLVertexAttr` and `MSLShaderInput` members.
	- MSL: Fix up input variables' vector lengths in all stages.
	- MSL: Improve handling of array types in buffer objects.
	- MSL: Deal with loading non-value-type arrays.
	- MSL: Deal with array load-store in buffer-block structs.
	- MSL: Use input attachment index directly for resource index fallback.
	- Fix missing switch cases in `Y'CbCr` conversion.
	- Implement context-sensitive expression read tracking.



MoltenVK 1.0.43
---------------

Released 2020/06/09

- Fix issue in reporting properties of substitutable `VkFormats`.
- Fix vertex attribute offset adjustments when vertex buffer stride is zero.
- Update `fetchDependencies` script to use pre-built `spirv-tools` files by default.
- Update `maxVertexInputBindingStride` and `maxVertexInputAttributeOffset` 
  to minimum Vulkan values.
- Numerous documentation typo corrections.
- Update `VK_MVK_MOLTENVK_SPEC_VERSION` to `26`.
- Update Travis CI to Xcode 11.5.



MoltenVK 1.0.42
---------------

Released 2020/06/01

- Add support for extensions:
	- `VK_GOOGLE_display_timing`
	- `VK_KHR_external_memory` (non-functional groundwork for future 
	  Metal-resource Vulkan extension).
	- `VK_KHR_external_memory_capabilities` (non-functional groundwork 
	   for future Metal-resource Vulkan extension).
- Memory consumption improvements in command handling and vector pre-allocation optimizations.
- `vkQueuePresentKHR()` returns a `VkResult` for each swapchain.
- `MVKPipeline` disable fragment shader outputs for unused attachments.
- `MVKBuffer` support texel buffers in host-coherent memory on Mac.
- `MVKDescriptor` pass buffers to shaders that do atomic image accesses.
- Support vertex attribute offsets larger than the vertex buffer stride.
- Fix crash when more than two GPUs.
- Fix issue where `vkGetPhysicalDeviceFormatProperties()` incorrectly returned 
  properties for unsupported formats.
- Fix stack overflow in when logging and reporting very long messages.
- Fix situation where compute pipeline state not retained across copy and renderpass operations.
- Fix buffer offset calculation.
- Fixes to maximum FPS calculations.
- Fix buffer size passed to shaders when `VkDescriptorBufferInfo.range` set to `VK_WHOLE_SIZE`.
- Update maximum number of framebuffer layers to 2048.
- Support stencil only image formats in identity swizzle case.
- Enables format atomic capabilities only when format supports it.
- Add `MVKSmallVector` as a more memory efficient substitute of `MVKVector`.
- Reinstate `VulkanSamples API-Samples` demo apps and add 
  `input_attachment` and `push_descriptors` demos.
- Add `MVK_CONFIG_AUTO_GPU_CAPTURE_OUTPUT_FILE` environment variable 
  to support capturing GPU traces to a file.
- Consolidate frame and non-frame performance reporting.
	- Remove `vkGetSwapchainPerformanceMVK()` from API.
	- Swapchain performance can be retrieved with other activity performance 
	  through `vkGetPerformanceStatisticsMVK()`.
	- Add `MVK_CONFIG_PERFORMANCE_LOGGING_INLINE` env var to enable/disable
	  logging of performance of each activity when it happens. 
	- Reduce thread locking on performance statistics collection.
- Numerous documentation typo corrections.
- Support Xcode 11.5.
- Update dependency libraries to match *Vulkan SDK 1.2.141*.
- Update to latest SPIRV-Cross version:
	- MSL: mark `BuiltInFragCoord` as implicitly used for subpass reads.
	- MSL: Deal with cases where builtin is implicitly needed, declared, but unused.
	- MSL: Do not use base expression with PhysicalTypeID `OpCompositeExtract`.
	- MSL: Add options to control emission of fragment outputs.
	- MSL: Force disabled fragment builtins to have the right name.
	- MSL: Allow removing clip distance user varyings.
	- MSL: Support edge case with DX layout in scalar block layout.
	- MSL: Deal correctly with initializers on Private variables.
	- MSL: Fix case where `subpassInput` is passed to leaf functions.
	- MSL: Redirect member indices when buffer has been sorted by Offset.
	- MSL: If the packed type is scalar, don't emit "pack_" prefix.
	- MSL: Avoid packed arrays in more cases.
	- Do not add NonWritable/NonReadable decorations for regular images.
	- Expose a query if samplers or images are comparison resources.



MoltenVK 1.0.41
---------------

Released 2020/04/05

- Accurately populate Vulkan `VkFormatProperties` from `MTLPixelFormat` capabilities, 
  taking into consideration variations across `MTLDevice` Features Sets.
- Validate format capabilities for MSAA, renderpass attachments, and `vkCmdResolveImage()`.
- Fix issue where immutable samplers are removed during descriptor update.
- Guard against Metal validation assertion from reuse of query number within a single `MTLRenderEncoder`.
- Increase value of `VkPhysicalDeviceLimits::minStorageBufferOffsetAlignment` 
  to `16` to avoid Metal validation assertions.
- Add ability to disable command memory pooling using `MVK_CONFIG_USE_COMMAND_POOLING`
  environment variable.
- Fix memory leak when pre-filling `MTLCommandBuffers` using `MVK_CONFIG_PREFILL_METAL_COMMAND_BUFFERS`.
- Fix issue causing screen captures from swapchain image to deadlock.
- Fix memory estimates for iOS 13+.
- Broaden conditions for host read sync for image memory barriers on macOS.
- Fix issue of reseting `CAMetalDrawable` and `MTLTexture` of peer swapchain images.
- Fix occasional missing Metal buffer binding when only offset changes.
- Fix the `make install` build command to overwrite the existing framework in the system
  framework library, and update `README.md` to clarify the instructions for using `make install`. 
- Update the `README.md` and `MoltenVK_Runtime_UserGuide.md` documents to clarify that 
  **MoltenVK** is not a fully-compliant implementation of *Vulkan*.
- Support Xcode 11.4.
- Disable `API-Samples` demos and document in `Demos/README.md`.
- Update dependency libraries to match *Vulkan SDK 1.2.135*.
- Update to latest SPIRV-Cross version:
	- MSL: Support inline uniform blocks in argument buffers.
	- MSL: Move inline uniform blocks to the end of the argument buffer.
	- MSL: Fix access chain for deep struct hierarchy on array of buffers.
	- MSL: Remove old memory_scope flag from iOS barriers.
	- MSL: Fixes to array handling.



MoltenVK 1.0.40
---------------

Released 2020/01/22

- Refactor descriptor management to reduce memory footprint and fix caching leak.
- Add `MVK_CONFIG_PREALLOCATE_DESCRIPTORS` environment variable to support preallocated 
  descriptor pooling within a `VkDescriptorPool` via the `VkDescriptorPoolSize` values.
- Fix crash when app does not use queue family zero.
- Fix buffer offset in `vkCmdPushDescriptorSet()` for non-dedicated buffer memory.
- Fix Metal validation error on push constant sizing differences between C and MSL structs.
- Use `MTLBuffer` when inline uniform block descriptor is written to instead of copying host-side bytes.
- Fix `EXT_inline_uniform_block` when using push descriptor sets.
- Merge buffer and inline unions to fix issue where binding inline descriptor would interfere with
  future binds on the same set index in the same command buffer (now only used in push case anyway).
- Track performance of `CAMetalLayer nextDrawable` call.
- Document recommendation to use 3 swapchain images, particularly with full-screen rendering.
- Update `MoltenVK_Runtime_UserGuide.md` to better explain runtime environment variables.
- Update `VK_MVK_MOLTENVK_SPEC_VERSION` to `24`.
- Update copyright notices to year 2020.
- Update dependency libraries to match *Vulkan SDK 1.2.131*.
- Update to latest SPIRV-Cross version:
	- MSL: Support `ClipDistance` as an input stage variable.
	- MSL: Fix automatic binding allocation for image atomic buffers.
	- MSL: Deal with packing vectors for vertex input/fragment output.
	- MSL: Don't set `OrigID` when emitting component packed vectors.
	- MSL: Add trivial tests for `Component` decoration.
	- MSL: Deal with padded fragment output + `Component` decoration.
	- MSL: Partially implement support for Component decoration in complex scenarios.
	- MSL: Explicitly don't support component packing for tessellation.
	- MSL: Deal with sign on wave `min/max`.
	- MSL: Add support for force-activating IAB resources.
	- Deal with illegal names in types as well.
	- Basic implementation of `OpCopyLogical`.
	- Fix sign handling for `S/UToF`.
	- Fix uninitialized memory issue.
	- Roll custom versions of `isalpha/isalnum`.
	- Update license headers to year 2020.



MoltenVK 1.0.39
---------------

Released 2019/12/16

- Add support for extensions:
	- `VK_EXT_inline_uniform_block`
- Support linear filtering when using `vkCmdBlitImage()`.
- Clamp image copy extents to image extent.
- Fix crash in `fetchDependencies` on build paths containing spaces.
- Fix image subresource sizing calculations for heap-based textures.
- Fix `MTLHeap` memory leak in `MVKDeviceMemory`.
- Fix tessellation break when control stage declares but does not use position builtin.
- Fix inconsistency in reporting device local memory between type and heap on macOS.
- Fix bug where dynamic shader buffers are overflowing.
- Avoid reading env vars inside library constructor functions.
- Update `VK_MVK_MOLTENVK_SPEC_VERSION` to `23`.
- Cube demo use `VK_EXT_metal_surface` extension.
- Support *Xcode 11.3*.
- Update dependency libraries to match *Vulkan SDK 1.1.130*.
- Update to latest SPIRV-Cross version:
	- MSL: Rewrite `tessellation_access_chain()`.
	- MSL: Report tess input array failures more accurately.
	- MSL: Deal with chained access chains for tessellation IO variables.
	- MSL: Fix array of array declaration.
	- MSL: Declare struct type explicitly.
	- MSL: Declare arrays with proper type wrapper.
	- MSL: Remove workaround for passing constant arrays to functions.
	- MSL: Fix unpacking of column from padded matrix.
	- MSL: Fix integer cast.
	- MSL: Add missing reference output.
	- MSL: Ensure stable output for access chain CFG workarounds.
	- MSL: Remove stray `allow_id_rewrite()`.
	- MSL: Do read-only lookups of access_chain_children.
	- MSL: Do not declare variables which will not be unflattened.
	- MSL: Rewrite propagated depth comparison state handling.
	- MSL: Do not declare array of UBO/SSBO as `spvUnsafeArray<T>`.
	- MSL: Remove dubious workaround code in `unpack_expression()`.
	- MSL: Remove hacky workaround for patch constant passing.
	- MSL: Revert hack with `kBufferSizeBufferBinding`.
	- MSL: Remove stale code for texture swizzle.
	- MSL: Avoid some fallthrough warnings.
	- Expose as public `Compiler::update_active_builtins()` and `has_active_builtin()`.
	- Implement constant empty struct correctly on all backends.
	- Mark loop headers as complex as early as possible.
	- Clean up call to `builtin_translates_to_nonarray()`.
	- Fix broken access tracking for `OpFunctionCall` results.
	- Avoid including stdexcept in no-exception environment.
	- Add `spvc_type_get_base_type_id()`.



MoltenVK 1.0.38
---------------

Released 2019/10/30

- Add support for Metal 3.0 capabilities.
- Add support for extensions:
	- `VK_EXT_swapchain_colorspace` (*iOS*, already supported on *macOS*).
	- `VK_EXT_hdr_metadata` (*macOS*)
- Use native texture swizzling when available.
- Set default value of the `MVK_ALLOW_METAL_FENCES` environment variable to `1 (true)`, 
  to enable use of `MTLFence` for Vulkan semaphores, by default.
- Support additional capabilities in 1D images, including rendering, clearing,
  and mipmaps. Add `MVK_CONFIG_TEXTURE_1D_AS_2D` environment variable to 
  enable/disable these capabilities.
- Use placement `MTLHeaps` for `VkDeviceMemory` when possible.
- Report heap sizes accurately when possible.
- Add support for additional colorspace options.
- Add support for the `VkPhysicalDeviceFeatures::shaderResourceMinLod` feature.
- Add support for compressed 3D images on *macOS*.
- Update `MoltenVK_Runtime_UserGuide.md` about embedding `libMoltenVK.dylib` in an application.
- Clarify static linking as the recommended linking approach for *iOS* app store distribution.
- Add request for feedback from people who reject **MoltenVK** to `README.md` document.
- Allow `MVK_CONFIG_SYNCHRONOUS_QUEUE_SUBMITS` build setting to be overridden.
- Fix memory leaks of system classes during `VkInstance` and `VkQueue` creation.
- Fix memory leaks when compiling shaders and pipelines without default OS autorelease pool.
- Fix severe FPS degradation caused by certain swapchain recreation situations.
- Log format substitution error when `MTLPixelFormatDepth24Unorm_Stencil8` is not supported.
- Reduce memory usage by adjusting default memory allocs for many `MVKVectorInline` uses and 
  replacing use of `MVKVectorDefault` with `std::vector` in descriptor set bindings.
- Set value of `VkPhysicalDeviceLimits::maxTexelBufferElements` to more realistic value.
- Add linking separate shader texts to `GLSLToSPRIVConverter`.
- Move generation of `SPIRV-Cross/mvkSpirvCrossRevisionDerived.h` to separate script.
- Support *Xcode 11.1*.
- Update dependency libraries to match *Vulkan SDK 1.1.126*.
- Update to latest SPIRV-Cross version:
	- MSL: Support option for treating 1D textures as 2D textures of height 1.
	- MSL: Fix array copies to/from interpolators.
	- MSL: Fix 16-bit integer literals.
	- MSL: Fix regression with `OpCompositeConstruct` from `std140 float[]`.
	- Fixes cases where discard and demote are called in pure functions 
	  and the function result is not consumed.
	- Do not consider aliased struct types if the master is not a block.
	- Fix `OpVectorExtractDynamic` with spec constant op index.
	- Update SPIR-V headers to SPIR-V 1.5.



MoltenVK 1.0.37
---------------

Released 2019/09/10

- Add support for extensions:
	- `VK_KHR_device_group`
	- `VK_EXT_fragment_shader_interlock`
- Add support for `VkEvent`, using either native `MTLEvent` or emulation when `MTLEvent` not available.
- `vkInvalidateMappedMemoryRanges()` synchronizes managed device memory to CPU.
- Track supported instance and device extensions correctly.
- Revert to supporting host-coherent memory for linear images on macOS.
- Report limit of 64KB for constant buffer bindings on macOS.
- Disable depth and/or stencil testing if corresponding attachment is missing.
- Ensure Vulkan loader magic number is set every time before returning any dispatchable Vulkan handle.
- Fix crash when `VkDeviceCreateInfo` specifies queue families out of numerical order.
- Fix crash in `vkDestroyPipelineLayout()`.
- Fix crash when signalling swapchain semaphore using `MTLEvent`.
- Fix crash when determining alignment of invalid pixel formats.
- `vkCmdBlitImage():` Support format component swizzling.
- `vkCmdClearImage():` Set error if attempt made to clear 1D image, and fix validation of depth attachment formats.
- `vkCreateRenderPass():` Return `VK_ERROR_FORMAT_NOT_SUPPORTED` if format not supported.
- `vkCmdFillBuffer():` Improve performance 150x by using parallelism more effectively.
- Support optional use of `MTLFence` for Vulkan semaphores via the `MVK_ALLOW_METAL_FENCES` environment variable.
- Remove error logging on `VK_TIMEOUT` of `VkSemaphore` and `VkFence`.
- Remove log message warning of obsolescence of `vkCreateMacOSSurfaceMVK()` and `vkCreateIOSSurfaceMVK()` functions.
- Report error only on the first time a format substitution is made.
- Streamline design and use of `MVKSemaphore`.
- Consolidate the various linkable objects into a `MVKLinkableMixin` template base class.
- Use `MVKVector` whenever possible in MoltenVK, especially within render loop.
- No longer prefer dedicated allocations for buffer memory, including buffer-backed images.
- Handle the `compositeAlpha` member of `VkSwapchainCreateInfoKHR`.
- `VkPhysicalDevicePortabilitySubsetFeaturesEXTX::events` set to `true`.
- Always submit surface presentations using `MTLCommandBuffer`. 
  `MVKConfiguration::presentWithCommandBuffer` is now obsolete.
- Don't use `MTLCommandBuffer push/popDebugGroup` if not available.
- `MVKSwapchain::signalWhenAvailable()` add autoreleasepool around `MTLCommandBuffer` use.
- Add ability to automatically cause an *Xcode* GPU capture without developer intervention.
- Update `VK_MVK_MOLTENVK_SPEC_VERSION` to version 22.
- Update to renaming of `VK_INTEL_shader_integer_functions2` enums and structs in latest Vulkan headers.
- Update dependency libraries to match *Vulkan SDK 1.1.121*.
- Update to latest SPIRV-Cross version:
	- Support the `SPV_EXT_fragment_shader_interlock` extension.
	- MSL: Deal with array copies from and to threadgroup.
	- MSL: Deal with `Modf/Frexp` where output is access chain to scalar.
	- MSL: Inline all emitted functions.
	- MSL: Inline all non-entry-point functions.
	- MSL: Add `{Base,}{Vertex,Instance}{,Index}` to `bitcast_from_builtin_load`.
	- MSL: Add support for sampler Y'CbCr conversion.
	- MSL: Force storage images on iOS to use discrete descriptors.
	- MSL: Support dynamic offsets for buffers in argument buffers.
	- MSL: Cleanup temporary use with `emit_uninitialized_temporary`.
	- MSL: Unify the `get_*_address_space()` methods.
	- Assume image and sampler can be `RelaxedPrecision`.
	- Fix post-depth coverage for ESSL.
	- Fix variable scope when switch block exits multiple times.
	- Fix severe performance issue with invariant expression invalidation.
	- Fix `ParsedIR::mark_used_as_array_length(uint32_t id)`
	- Deal correctly with sign on bitfield operations.
	- Elide branches to continue block when continue block is also a merge.
	- Move branchless analysis to CFG.
	- Deal with `ldexp` taking `uint` input.
	- Do not allow base expressions for non-native row-major matrices.
	- Do not force temporary unless continue-only for loop dominates.
	- Fix `ParsedIR::mark_used_as_array_length(uint32_t id)`.
	- Refactor into stronger types in public API.



MoltenVK 1.0.36
---------------

Released 2019/07/25

- Add support for extensions:
	- `VK_KHR_device_group_creation`
	- `VK_KHR_swapchain_mutable_format`
	- `VK_KHR_uniform_buffer_standard_layout`
	- `VK_EXT_metal_surface`
	- `VK_EXT_post_depth_coverage`
	- `VK_EXT_scalar_block_layout`
	- `VK_EXT_shader_stencil_export`
	- `VK_EXT_swapchain_colorspace` (*macOS*)
	- `VK_EXT_texel_buffer_alignment`
	- `VK_AMD_shader_image_load_store_lod`
	- `VK_AMD_shader_trinary_minmax`
	- `VK_INTEL_shader_integer_functions2`
- Support `VK_FORMAT_A2R10G10B10_UNORM_PACK32` as a surface format and view format.
- For shaders created directly from MSL, set function name from 
  `VkPipelineShaderStageCreateInfo::pName`.
- On iOS GPU family 2 and earlier, support immutable depth-compare samplers 
  as `constexpr` samplers hardcoded in MSL.
- `vkCmdCopyImage()` support copying between compressed and uncompressed formats
  and validate that formats are compatible for copying.
- `vkCmdBufferImageCopy()` fix crash when setting bytes per image in non-arrayed images.
- `vkCmdBlitImage()` supports blit between different texture formats, and multisampled images.
- `vkCmdResolveImage()` supports textures of different sizes.
- `vkCmdClearImage()` returns error if texture is not renderable.
- Move push constant binding to `vkCmdBindPipeline()` from `vkCmdBindDescriptorSet()`.
- `MVKDeviceMemory` keep `MTLResourceOptions` aligned with `MTLStorageMode` & `MTLCPUCacheMode`.
- Texture memory requirements don't use shared storage on macOS.
- Add `MTLCommandBuffer` completion timing performance tracking option.
- Expand `MVK_CONFIG_TRACE_VULKAN_CALLS` to optionally log Vulkan call timings.
- Skip `SPIRV-Tools` build in Travis because Travis does not support the required Python 3.
- Separate `SPIRVToMSLConverterContext` into input config and output results.
- Use native Metal texture buffers when available.
- Fix issue with push constants used across multiple draw calls not being applied.
- Fix memory leak in debug marker and debug utils labelling.
- Reduce memory leaks when autorelease pools are not available.
- Fix pipeline cache lookups.
- Fix race condition between swapchain image destruction and presentation completion callback.
- Set Metal texture usage to allow texture copy via view.
- Fix memory leak in debug marker and debug utils labelling.
- Fix issue with push constants used across multiple draw calls not being applied.
- Fix crash when binding descriptor set to layout that has been destroyed and recreated.
- Return error when `MVKImage` created as 1D attachment.
- Reduce use of autoreleased Obj-C objects, and ensure those remaining are 
  covered by deliberate autorelease pools. 
- Document that the functions in `vk_mvk_moltenvk.h` cannot be used with objects 
  retrieved through the *Vulkan SDK Loader and Layers* framework.
- Update `VK_MVK_MOLTENVK_SPEC_VERSION` to 21.
- Update dependency libraries to match Vulkan SDK 1.1.114.
- Update to latest SPIRV-Cross version:
	- MSL: Support `SPV_KHR_multiview` extension.
	- MSL: Support the `SPV_KHR_post_depth_coverage` extension.
	- MSL: Support the `SPV_AMD_shader_trinary_minmax` extension.
	- MSL: Support the `SPV_KHR_device_group` extension.
	- MSL: Support the `SPV_INTEL_shader_integer_functions2` extension.
	- MSL: Support `SubgroupSize` / `SubgroupInvocationID` in fragment.
	- MSL: Support `OpImageQueryLod`.
	- MSL: Support `MinLod` operand.
	- MSL: Support `PrimitiveID` in fragment and barycentrics.
	- MSL: Support 64-bit integers.
	- MSL: Support `OpOuterProduct`.
	- MSL: Support `SubgroupLocalInvocationId` and `SubgroupSize` in all stages.
	- MSL: Support scalar reflect and refract.
	- MSL: Support scalar block layout.
	- MSL: Use the `select()` function for `OpSelect`.
	- MSL: Handle `coherent`, `volatile`, and `restrict`.
	- MSL: Refactor buffer packing logic from ground up.
	- MSL: Fix alignment of packed types.
	- MSL: Handle packed matrices.
	- MSL: Conditionally validate MSL 2.2 shaders.
	- MSL: Rewrite how resource indices are fallback-assigned.
	- MSL: Support custom bindings for argument buffers.
	- MSL: Fix sampling with `FP16` coordinates.
	- MSL: Deal with scalar input values for distance/length/normalize.
	- MSL: Error out on `int64_t/uint64_t` buffer members as unsupported by Metal.
	- MSL: Deal with scalar input values for distance/length/normalize.
	- MSL: Re-roll array expressions in initializers.
	- MSL: New SDK errors out on cull distance.
	- Rewrite how switch block case labels are emitted.
	- Fixes to handling of `OpPhi` and case fallthrough.
	- Fix declaration of loop variables with a `OpPhi` helper copy.
	- Handle more cases with FP16 and texture sampling.
	- Fix variable scope when an `if` or `else` block dominates a variable.
	- Fall back to complex loop if non-trivial continue block is found.
	- Remove unreasonable assertion for `OpTypeImage Sampled` parameter.
	- Propagate NonUniformEXT to dependent expressions.
	- Deal correctly with return sign of bitscan operations.



MoltenVK 1.0.35
---------------

Released 2019/06/13

- Add support for extensions:
	- `VK_EXT_debug_report`
	- `VK_EXT_debug_marker`
	- `VK_EXT_debug_utils`
	- `VK_NV_glsl_shader`
- Support setting workgroup size for shader modules that use 
  MSL directly instead of converting from SPIR-V.
- Tessellation fixes:
	- Don't use `setVertexBytes()` for passing tessellation vertex counts.
	- Fix intermediate Metal renderpasses load and store actions maintaining 
	  attachments appropriately.
	- Use empty depth state for tessellation vertex pre-pass.
	- Fix tessellated indirect draws using wrong kernels to map parameters.
	- Work around potential Metal bug with stage-in indirect buffers.
	- Fix zero local threadgroup size in indirect tessellated rendering.
	- Fix `[[attribute]]` assignment for tessellation evaluation shaders.
- `VkSemaphore` optionally uses `MTLEvent`, if available and 
  `MVK_ALLOW_METAL_EVENTS` environment variable is enabled.
- Add `vkSetWorkgroupSizeMVK()` to set compute kernel workgroup size 
  when using MSL source code or MSL compiled code.
- Allow zero count of viewports and scissors.
- Report image layer limits for attachments in `vkGetPhysicalDeviceImageFormatProperties()`.
- Change log indication of error in logs from `[***MoltenVK ERROR***]` to 
  `[mvk-error]`, for consistency with other log level indications.
- Allow `mvkMTLRenderStagesFromVkPipelineStageFlags()` to map to all Vulkan stages,
  by indicating whether the pipeline barrier should come before or after the stages.
- Automatically update `VkPhysicalDeviceProperties::pipelineCacheUUID` when SPIRV-Cross revision changes. 
- Fix crash when clearing attachments using layered rendering on older macOS devices.
- Fixes to Metal renderpass layered rendering settings.
- `vkCmdClearAttachments()` returns encoder to previous pipeline, depth-stencil & resource state after execution.
- Fix issue clearing stencil attachment via renderpass when depth attachment is not being cleared.
- Fix sporadic crash on `vkDestroySwapchainKHR()`.
- `MoltenVKShaderConverter` tool: Add MSL version and platform command-line options.
- Fix crash on pipeline cache merge after `VkShaderModule` destroyed.
- Fix case where viewport/scissor doesn't get set properly when mixing dynamic and 
  static-configured pipelines in the same command buffer.
- Fix a race condition between sync objects and queries.
- Fix unused attachments terminating loop early.
- Fix offset of buffer view relative to buffer offset within device memory.
- Guard against missing Metal pipeline states when pipeline compilation fails.
- `MVKBuffer`: Force managed storage for linear textures on shared buffers.
- Use device address space when decompressing DXT image data.
- Added missing `texelBufferTextureWidth` setting in `MVKComputePipeline::getMTLFunction()`.
- Fixes and consolidation of external library header references.
- Allow building external dependency libraries in `Debug` mode.
- Enable AMD and NV GLSL extensions when building `glslang` for `MoltenVKGLSLToSPIRVConverter`.
- Make external library header references consistent and add `MVK_EXCLUDE_SPIRV_TOOLS` option.
- MVKVector improvements.
- Update `VK_MVK_MOLTENVK_SPEC_VERSION` to 20.
- Update to latest SPIRV-Cross version:
	- MSL: Add support for subgroup operations.
	- MSL: Support argument buffers and image swizzling.
	- MSL: Add support for `OpArrayLength`.
	- MSL: Only use constant address space for tessellation control shader.
	- MSL: Support native texture_buffer type, throw error on atomics.
	- MSL: Add native texture buffer support.
	- MSL: Deal with texture swizzle on arrays of images.
	- MSL: Fix complex type alias declaration order.
	- MSL: Fix declaration of unused input variables.
	- MSL: Use correct address space when passing array-of-buffers.
	- MSL: Deal correctly with nonuniformEXT qualifier.
	- MSL: Cast texture_buffer index to uint.
	- MSL: Fix nonuniform test.
	- MSL: Fix regression with Private parameter declaration.
	- MSL: Support remapping constexpr samplers by set/binding.
	- MSL: Support Invariant qualifier on position.
	- MSL: Support stencil export.
	- Deal with case where a block is somehow emitted in a duplicated fashion.
	- Fix infinite loop when `OpAtomic*` temporaries are used in other blocks.
	- Fix tests for device->constant address space change in MSL tessellation control shader generation.
	- Accept SPIR-V 1.4 version.



MoltenVK 1.0.34
---------------

Released 2019-04-12

- Add support for tessellation.
- Add correct function entry point handling.
- Add support for `VK_KHR_get_surface_capabilities2` extension.
- Implement newer `VK_KHR_swapchain` extension functions.
- Support the `VK_EXT_host_query_reset` extension.
- Add support for tracking device features enabled during `vkCreateDevice()`.
- Handle surface loss due to window moved between screens or a window style change.
- Allow zero offset and stride combo in `VkVertexInputBindingDescription`.
- API: Add `MVKPhysicalDeviceMetalFeatures::depthSampleCompare`.
- Fix conditions under which functions return `VK_INCOMPLETE`.
- Fix potential memory leak on synchronous command buffer submission.
- Increase shader float constant accuracy beyond 6 digits of precision.
- `fetchDependencies`: Stop on first error.
- Clean up behaviour of sparse binding functions.
- Fix a possible race condition around `MVKMTLBufferAllocation`.
- Fix memory overrun if no vertex buffer found with same binding as a vertex attribute.
- Fix PVRTC texture content loading via memory mapping.
- Fix wrong offset for `vkCmdFillBuffer()` on `VK_WHOLE_SIZE`.
- Fixed crash within `MVKPushConstantsCommandEncoderState` when accessing absent
  graphics pipeline during a compute stage.
- Fixed crash when `MTLRenderPassDescriptor renderTargetWidth` & `renderTargetHeight`
  set on older devices.
- Renderpass width/height clamped to the `renderArea` includes `offset`, not just `extent`, 
  and are set only when layered rendering is supported on device.
- Set options properly on a buffer view's `MTLTextureDescriptor`.
- Don't set `MTLSamplerDescriptor.compareFunction` on devices that don't support it.
- Disable the `shaderStorageImageArrayDynamicIndexing` feature on iOS.
- Debug build mode includes `dSYM` file for each `dylib` file.
- Explicitly build dSYM files in `BUILT_PRODUCTS_DIR` to avoid conflict between 
  macOS and iOS build locations.
- `Makefile` supports `install` target to install `MoltenVK.framework`.
  into `/Library/Frameworks/`.
- Add `MVK_CONFIG_TRACE_VULKAN_CALLS` env var and build setting to log Vulkan calls made by application.
- Log shader performance statistics in any runtime if `MVKConfiguration::performanceLoggingFrameCount` non-zero.
- Suppress visibility warning spam when building Debug macOS from SPIRV-Cross Release build.
- Support Xcode 10.2.
- Update `VK_MVK_MOLTENVK_SPEC_VERSION` to 19.
- MoltenVKShaderConverter tool:
	- Support `cs` & `csh` for compute shader file extensions.
	- Validate converted MSL with a test compilation.
	- Add option to log shader conversion performance.
- Update to latest SPIRV-Cross version:
	- MSL: Add support for Metal 2 indirect argument buffers.
	- MSL: Add support for tessellation control & evaluation shaders.
	- MSL: Support `VK_KHR_push_descriptor`.
	- MSL: Force unnamed array builtin attributes to have a name.
	- MSL: Set location of builtins based on client input.
	- MSL: Ignore duplicate builtin vertex attributes.
	- MSL: Fix crash where variable storage buffer pointers are passed down.
	- MSL: Fix infinite CAS loop on atomic_compare_exchange_weak_explicit().
	- MSL: Fix `depth2d` 4-component fixup.
	- MSL: Expand quad `gl_TessCoord` to a float3.
	- MSL: Fix depth textures which are sampled and compared against.
	- MSL: Emit proper name for optimized UBO/SSBO arrays.
	- MSL: Support emit two layers of address space.
	- MSL: Declare `gl_WorkGroupSize` constant with `[[maybe_unused]]`.
	- MSL: Fix OpLoad of array which is forced to a temporary.
	- Add stable C API and ABI.
	- Performance improvements & reduce pressure on global allocation.
	- Fix case where a struct is loaded which contains a row-major matrix.
	- Fix edge case where opaque types can be declared on stack.
	- Ensure locale handling is safe for multi-threading.
	- Add support for sanitizing address and threads.
	- Add support for `SPV_NV_ray_tracing`.
	- Support -1 index in `OpVectorShuffle`.
	- Deal more flexibly with for-loop & while-loop variations.
	- Detect invalid DoWhileLoop early.
	- Force complex loop in certain rare access chain scenarios.
	- Make locale handling threadsafe.
	- Support do-while where test is negative.
	- Emit loop header variables even for while and dowhile.
	- Properly deal with sign-dependent GLSL opcodes.
	- Deal with mismatched signs in S/U/F conversion opcodes.
	- Rewrite how we deal with locales and decimal point.
	- Fix crash when `backend.int16_t_literal_suffix` set to null.
	- Introduce customizable SPIRV-Cross namespaces and use `MVK_spirv_cross` in MoltenVK.



MoltenVK 1.0.33
---------------

Released 2019/02/28

- Support the `VK_EXT_memory_budget` extension.
- Support  8-bit part of `VK_KHR_shader_float16_int8`.
- Disable the `shaderStorageImageMultisample` feature.
- Modify README.md to direct developers to Vulkan SDK.
- Clarify Xcode version requirements in documentation.
- Use the `MTLDevice registryID` property to locate the GPU in `IOKit`.
- Add GPU device ID for *iOS A12* SoC.
- Allow logging level to be controlled with `MVK_CONFIG_LOG_LEVEL` 
  runtime environment variable.
- Allow forcing use of low-power GPU using `MVK_CONFIG_FORCE_LOW_POWER_GPU` 
  runtime environment variable.
  Set MSL version for shader compiling from Metal feature set.
- Don't warn on identity swizzles when `fullImageViewSwizzle` config setting is enabled.
- Track version of spvAux buffer struct in SPIRV-Cross and fail build if different
  than version expected by MoltenVK.
- Add static and dynamic libraries to MoltenVKShaderConverter project.
- Fix crash from use of MTLDevice registryID on early OS versions.
- `fetchDependencies`: Fix issue loading from `Vulkan-Portability_repo_revision`.
- `fetchDependencies`: Clean MoltenVK build to ensure using latest dependency libs.
- Update `VK_MVK_MOLTENVK_SPEC_VERSION` to 18.
- Update to latest dependency libraries to support SDK 1.1.101.
- Update to latest SPIRV-Cross version:
	- MSL: Implement 8-bit part of `VK_KHR_shader_float16_int8`.
	- MSL: Add a setting to capture vertex shader output to a buffer.
	- MSL: Stop passing the aux buffer around.
	- Support LUTs in single-function CFGs on Private storage class.



MoltenVK 1.0.32
---------------

Released 2019/01/28

- Add support for `VK_EXTX_portability_subset` extension.
- iOS: Support dual-source blending with iOS 11.
- iOS: Support cube arrays with A11. 
- iOS: Support layered rendering and multiple viewports with A12.
- Use combined store-resolve ops when supported and requested in renderpass.
- Fixes to values returned from `vkGetPhysicalDeviceImageFormatProperties()` 
  and `vkGetPhysicalDeviceImageFormatProperties2KHR()`.
- Log and return `VK_ERROR_FEATURE_NOT_PRESENT` error if `vkCreateImageView()` 
  requires shader swizzling but it is not enabled.
- Log and return `VK_ERROR_FEATURE_NOT_PRESENT` error if array of textures or 
  array of samplers requested but not supported.
- Treat all attributes & resources as used by shader when using pre-converted MSL.
- Allow default GPU Capture scope to be assigned to any queue in any queue family.
- VkPhysicalDevice: Correct some features and limits.
- Stop advertising atomic image support.
- `vkSetMTLTextureMVK()` function retains texture object.
- Log to stderr instead of stdout.
- `fetchDependencies`: build `spirv-tools` when attached via symlink.
- Enhancements to `MVKVector`, and set appropriate inline sizing usages.
- Update `VK_MVK_MOLTENVK_SPEC_VERSION` to 17.
- Update to latest SPIRV-Cross version:
	- MSL: Use correct size and alignment rules for structs.
	- MSL: Fix texture projection with Dref.
	- MSL: Deal with resource name aliasing.



MoltenVK 1.0.31
---------------

Released 2019/01/17

- Support runtime config via runtime environment variables
- Add full ImageView swizzling to config, and disable it by default.
- Add GPU switching to config, and enable it by default.
- Add queue family specialization to config, and disable it by default.
- Enable synchronous queue submits as config default.
- Support 4 queue families.
- Pad fragment shader output to 4 components when needed.
- Add support for copying to and from PVRTC images.
- Log Vulkan versions in human readable form when reporting version error.
- Update `VK_MVK_MOLTENVK_SPEC_VERSION` to 16.
- Update copyright to 2019.
- Advertise the `VK_AMD_gpu_shader_half_float` extension.
- Support the `VK_KHR_variable_pointers` extension.
- MoltenVKShaderConverter tool exit with fail code on any file conversion fail.
- Update to latest dependency libraries for Vulkan SDK 1.1.97.
- Update to latest SPIRV-Cross version:
	- MSL: Support SPV_KHR_variable_pointers.
	- MSL: Workaround missing gradient2d() on macOS for typical cascaded shadow mapping.
	- MSL: Fix mapping of identity-swizzled components.
	- MSL: Support composites inside I/O blocks.
	- MSL: Fix case where we pass arrays to functions by value.
	- MSL: Add option to pad fragment outputs.
	- MSL: Fix passing a sampled image to a function.
	- MSL: Support std140 packing rules for float[] and float2[].
	- MSL: Fix image load/store for short vectors.
	- Performance improvements on iterating internal constructs.
	- Update copyright to 2019.



MoltenVK 1.0.30
---------------

Released 2018/12/31

- Allow 2 or 3 swapchain images to support both double and triple buffering.
- Force display to switch to GPU selected by vkCreateDevice() to avoid system 
  view compositor having to copy from that GPU to display GPU.
- Use inline buffer for pipeline auxiliary buffer.
- vkCmdCopyImage: Cast source image to the destination format.
- Result of vkGetPhysicalDeviceFormatProperties2KHR match vkGetPhysicalDeviceFormatProperties.
- MVKImage: Return error for BLOCK_TEXEL_VIEW.
- MVKDescriptorSet: Fix handling of immutable samplers.
- MVKPipeline: Forbid vertex attribute offsets >= stride.
- Fix handling of case where vertex bindings and binding indices don't match up.
- Return VK_TIMEOUT even on zero wait if fences not signalled.
- Support iOS builds for arm64e architecture.
- Improvements to building external libraries.
- Print Vulkan semantics when logging converted GLSL.
- Support uploading S3TC-compressed 3D images.



MoltenVK 1.0.29
---------------

Released 2018/12/15

- Replace use of std::vector with MVKVector to support allocations on stack.
- Add missing include MVKEnvironment.h to MVKImage.mm for IOSurfaces.
- vkCmdClearAttachments apply [[render_target_array_index]] more carefully.
- vkCmdPushDescriptorSet: Fix mapping of binding numbers to descriptor layouts.
- Forbid depth/stencil formats on anything but 2D images.
- MVKCommandPool: Destroy transfer images using the device.
- MVKPipeline: Reject non-multiple-of-4 vertex buffer strides.
- MVKPipeline: Set auxiliary buffer offsets once, on layout creation.
- MVKSampler: Support border colors.
- MVKImage: Round up byte alignment to the nearest power of 2.
- MVKImage: Don't set MTLTextureUsageRenderTarget for non-blittable formats.
- MVKImage: Support image views of 2D multisample array images.
- MVKGraphicsPipeline: Add dummy attachments even when rasterization is off.
- MVKDeviceMemory: Try creating an MTLBuffer before allocating heap memory.
- Add support for VK_FORMAT_A2R10G10B10_UNORM_PACK32.
- Support A8B8G8R8_PACK32 formats.
- Add new formats and fix existing ones.
- On macOS, VK_FORMAT_E5B9G9R9_UFLOAT_PACK32 can only be filtered.
- On macOS, linear textures cannot be blitted to.
- Depth formats cannot be used for a VkBufferView.
- Give every image format we support the BLIT_SRC feature.
- Correct supported features of compressed formats.
- Correct mapping of packed 16-bit formats.
- Add some more vertex formats.
- Don't use char/uchar for clearing/copying 8-bit formats.
- Explicitly set number of sparse image property/requirement info sets to 0.
- Retrieve linear image memory alignment requirements from Metal device.
- For each GPU, log MSL version and updated list of feature sets.
- Cube demo on iOS support Portrait and Landscape device orientation.
- Build the dylib with -fsanitize=address when asan is enabled.
- Fix name of generated dSYM file.
- Update to latest SPIRV-Cross version:
	- MSL don't emit `memory_scope` after MSL 2.0.


MoltenVK 1.0.28
---------------

Released 2018/12/06

- Add support for extensions:
	- VK_KHR_bind_memory2
	- VK_KHR_swapchain_mutable_format
	- VK_KHR_shader_float16_int8
	- VK_KHR_8bit_storage
	- VK_KHR_16bit_storage
	- VK_KHR_relaxed_block_layout
	- VK_KHR_maintenance3
	- VK_KHR_storage_buffer_storage_class
- Add support for 2D multisample array textures.
- Ignore fragment shader if raster discard is enabled.
- Force signedness of shader vertex attributes to match the host.
- In debug configurations, create a dSYM bundle for libMoltenVK.dylib.
- MVKImage: Take lock when setting the MTLTexture manually.
- Optimize MVKFenceSitter.
- Support parallel builds of fetchDependencies to improve build times.
- Change internal header references to increase header path flexibility.
- Update to latest SPIRV-Cross version:
	- MSL: Use an enum instead of two mutually exclusive booleans.
	- MSL: Force signedness of shader vertex attributes to match the host.
	- Support gl_HelperInvocation on GLSL and MSL.


MoltenVK 1.0.27
---------------

Released 2018/11/15

- Remove destroyed resources from descriptor sets.
- Forbid compressed formats on non-2D images.
- Update to latest dependency libraries for Vulkan SDK 1.1.92.
- Update to latest SPIRV-Cross version:
	- MSL: Print early_fragment_tests specifier before fragment shader declaration.
	- MSL: Also pack members at unaligned offsets.
	- MSL: Also pack 2- and 4- element vectors when necessary.
	- MSL: Emit wrapper for SSign (sign() for int types).
	- MSL: Support extended arithmetic opcodes.
	- Handle opcode OpSourceContinued.
	- Handle group decorations.


MoltenVK 1.0.26
---------------

Released 2018/11/06

- Fix memoryTypes order to match Vulkan spec.
- Allow linear images to use host-coherent memory.
- Generate Bitcode in iOS libraries.
- Allow all pipeline attachements to be unused.
- Perform usage checks on 3D images.
- Enhancements to dylib generation script.
- Update to latest SPIRV-Cross version:
	- MSL: Support 8 & 16 bit types.
	- MSL: Updated spec constant support.


MoltenVK 1.0.25
---------------

Released 2018/10/31

- Refactor the build environment.
	- Support creation of static library and build framework and dynamic library from it.
	- Add Makefile to better support command line or script building integration.
	- Update demos to each use one of framework, static library, and dynamic library.
	- Refactor and rename the build scripts.
	- Refactor and rename the Xcode Schemes.
	- Update build and runtime documentation.
- Update shader caching for compatibility with texture swizzling.
- Support polygonMode VK_POLYGON_MODE_POINT.
- vkCreateInstance returns VK_ERROR_INCOMPATIBLE_DRIVER if Metal not available.


MoltenVK 1.0.24
---------------

Released 2018/10/16

- Support arbitrary swizzles of image data.
- Include struct size parameter in VK_MVK_moltenvk extension functions that pass structs that 
  might change size across extension versions.
- Remove vkGetMoltenVKDeviceConfigurationMVK() & vkSetMoltenVKDeviceConfigurationMVK() functions.
- Allocate MVKDescriptorSets from a pool within MVKDescriptorPool
- Support copying between textures of compatible-sized formats
- Support VK_FORMAT_A2B10G10R10_UNORM_PACKED vertex format
- Build scripts support SRCROOT path containing spaces.


MoltenVK 1.0.23
---------------

Released 2018/09/28

- Add support for features:
	- shaderStorageImageMultisample
	- shaderStorageImageReadWithoutFormat
	- shaderStorageImageWriteWithoutFormat
	- shaderUniformBufferArrayDynamicIndexing
	- shaderSampledImageArrayDynamicIndexing
	- shaderStorageBufferArrayDynamicIndexing
	- shaderStorageImageArrayDynamicIndexing
- Support reduced render area
- Support rasterization to missing attachment
- Allocate MVKCommandBuffers from a pool within MVKCommandPool.
- Update glslang version
- Update to latest SPIRV-Cross version:
	- MSL: Improve coordinate handling for buffer reads.
	- MSL: Expand arrays of buffers passed as input.


MoltenVK 1.0.22
---------------

Released 2018/09/25

- Add support for extensions:
	- VK_KHR_maintenance2
    - VK_EXT_vertex_attribute_divisor
    - VK_KHR_sampler_mirror_clamp_to_edge
    - VK_KHR_image_format_list
    - VK_KHR_dedicated_allocation
    - VK_KHR_get_memory_requirements2
    - VK_EXT_shader_viewport_index_layer
- Support multiple viewports and scissor rectangles.
- Support sampleRateShading.
- Support pre-filling Metal command buffer on same thread as Vulkan command buffer.
- Support passing either a CAMetalLayer or an NSView/UIView in the pView member 
  when creating a surface.
- Support views of the stencil aspect of depth/stencil images.
- Improvements to subviews on 3D textures.
- Enforce single queue per queue family to improve Metal command buffer handling.
- Set Metal render target sizes on iOS.
- Fix potential deadlocks on query results and fences.
- Fix memory leak on SPIRV conversion.
- Update to Vulkan header 1.1.85 and latest version of library dependencies.
- Update to latest SPIRV-Cross version:
	- MSL: Handle the ViewportIndex builtin.
	- MSL: Handle the SamplePosition builtin.
	- MSL: Fix OpAtomicIIncrement and OpAtomicIDecrement.
	- MSL: Support array of arrays composites and copying.
	- MSL: Fix issues with casting of builtin integer vectors.


MoltenVK 1.0.21
---------------

Released 2018/09/08

- Add support for extensions:
    - VK_KHR_descriptor_update_template
- Create 3D MTLTextureViews for 2D image views of 3D textures.
- Allow building and packaging MoltenVK for of only iOS or only macOS.
- Move packaging scripts out of Xcode projects and into script files.
- vkUpdateDescriptorSet: Handle copies of uninitialized descriptors.
- vkCmdFillBuffer & vkCmdCopyBuffers: Use dispatch call that supports older OS versions.
- Update to latest SPIRV-Cross version:
	- MSL: Emit F{Min,Max,Clamp} as fast:: and N{Min,Max,Clamp} as precise
	- MSL: Implement multisampled array textures.
	- MSL: Emit spvTexelBufferCoord() on ImageWrite to a Buffer.
	- MSL: Handle interpolation qualifiers.
	- MSL: Account for components when assigning locations to varyings.
	- MSL: Do not emit function constants for version < 1.2.


MoltenVK 1.0.20
---------------

Released 2018/09/01

- Add support for extensions:
    - VK_KHR_maintenance1
	- VK_KHR_shader_draw_parameters
	- VK_KHR_get_physical_device_properties2
	- VK_KHR_push_descriptor
- Add ability to track and access supported and enabled extensions.
- Update to latest SPIRV-Cross version.


MoltenVK 1.0.19
---------------

Released 2018/08/23

- Move MoltenVK config to instance instead of device.
- Add MVKConfiguration and deprecate MVKDeviceConfiguration.
- Add vkGetMoltenVKConfigurationMVK() and deprecate vkGetMoltenVKDeviceConfigurationMVK().
- Add vkSetMoltenVKConfigurationMVK() and deprecate vkSetMoltenVKDeviceConfigurationMVK().
- Add build setting overrides for all initial MVKConfiguration member values.
- Support Xcode 10: Explicitly specify MoltenVKSPIRVToMSLConverter as prelink library.
- Update to Vulkan header 1.1.83 and latest version of library dependencies.


MoltenVK 1.0.18
---------------

Released 2018/08/15

- vkCmdFullBuffer() fills buffer using compute shader.
- Fix API for updating MVKDeviceConfiguration::synchronousQueueSubmits.
- vkGetPhysicalDeviceFormatProperties() return VK_FORMAT_FEATURE_VERTEX_BUFFER_BIT 
  if supported, even if other format properties are not.
- Support Metal GPU capture scopes.
- Update to latest SPIRV-Cross, glslang & SPIRV-Tools.


MoltenVK 1.0.17
---------------

Released 2018/07/31

- Disable rasterization and return void from vertex shaders that write to resources.
- Add SPIRVToMSLConversionOptions::isRasterizationDisabled to allow pipeline and 
  vertex shader to communicate rasterization status.
- Track layered rendering capability.    
- Add MVKPhysicalDeviceMetalFeatures::layeredRendering.
- Add mvkStaticCmdShaderSource() to generate static MSL shader source for commands.
- Add MVKDevice::getMTLCompileOptions() to consolidate shader compilation options.
- CreatePipelines return error when fragment MSL translation fails.
- Add new vertex format VK_FORMAT_A2B10G10R10_SNORM_PACK32.
- Fix watermark timing.
- Update MoltenVK spec version to 6.
- Remove obsolete deprecated licensing functions.
- Rename folders and project for Cube demo.
- Update What's New document for earlier releases.
- Update to latest library dependencies.
- Update to latest SPIRV-Cross version.


MoltenVK 1.0.16
---------------

Released 2018/07/24

- Fixes to attachment and image clearing to pass CTS tests.
- MVKCmdClearAttachments support clearing multiple attachment layers.
- MVKCmdClearImage use renderpass clear, and support clearning multiple image layers.
- Rename mvkCmdClearImage() to mvkCmdClearColorImage().
- MVKDevice add getFormatIsSupported() to allow devices to test for format support.
- MVKFramebuffer support multiple layers.
- mvk_datatypes.h support both 2D and 3D mipmap calculations and allow
  mvkMTLPrimitiveTopologyClassFromVkPrimitiveTopology() in iOS.
- Remove support for VK_FORMAT_B10G11R11_UFLOAT_PACK32 & VK_FORMAT_E5B9G9R9_UFLOAT_PACK32
  since format components are reversed on Metal.
- Report correct workgroup sizes from MTLDevice.
- Retrieve VkPhysicalDeviceLimits::maxComputeWorkGroupSize &
  maxComputeWorkGroupInvocations & maxComputeSharedMemorySize from MTLDevice.
- Move OS extension source files to new OS directory.
- Update to latest SPIRV-Cross version.



MoltenVK 1.0.15
---------------

Released 2018/07/12

- Link IOSurface on iOS only if IPHONEOS_DEPLOYMENT_TARGET is at least iOS 11.0.
- Update to latest SPIRV-Cross.



MoltenVK 1.0.14
---------------

Released 2018/07/04

- vkGetPhysicalDeviceImageFormatProperties() indicate 1D texture limitations.
- Fix compute shader workgroup size specialization.
- Support separate specialization for each workgroup dimension.
- Support zero as a specialization ID value.
- Set correct value for VkPhysicalDeviceLimits::maxPerStageDescriptorInputAttachments.
- Cleanup MoltenVKShaderConverterTool.
- Update to latest SPIRV-Cross.



MoltenVK 1.0.13
---------------

Released 2018/06/28

- Support larger VkBufferViews by using 2D Metal textures.
- Swapchain return VK_ERROR_OUT_OF_DATE_KHR when window resized.
- Improve crispness of visuals on macOS Retina displays.
- Set CAMetalLayer magnificationFilter property to Nearest by default.
- Add MVKDeviceConfiguration::swapchainMagFilterUseNearest member to allow overrides.
- Update to latest SPIRV-Cross.



MoltenVK 1.0.12
---------------

Released 2018/06/22

- Sorting Metal devices in the list of physicalDevices by whether they are headless.
- vkCmdBlitImage() support texture arrays as source and destination targets.
- vkCmdBlitImage() remove broken support for depth/stencil scaling.
- vkCmdClearImage() fixes to clearing depth and stencil formats and avoid Metal validation errors.
- Fix slice index when rendering to cube maps.
- Fix texture file copy in Cube Demo.
- fetchDeps: Add flags for pre-built repos.
- Update to latest library dependencies to match Vulkan SDK 1.1.77.
- Update to latest SPIRV-Cross.



MoltenVK 1.0.11
---------------

Released 2018/06/12

- Avoid fragment shader tracking interacting with vertex attributes.
- Restrict allowed linear tiling features for pixel formats.
- Fix bad logic when testing allowed linear tiling usage.
- Fix copying 4-byte 32-bit depth/stencil formats between buffers and textures.
- Fix MSL compilation failures on macOS 10.14 Mojave Beta.
- Update to latest SPIRV-Cross.



MoltenVK 1.0.10
---------------

Released 2018/06/05

- Support mapping and filling device memory before binding an image to it.
- Fix vsync not being enabled in IMMEDIATE present mode. MVK_MACOS was not being defined.
- Avoid Metal validation error on MTLBuffer.contents access from private storage.
- Support using Metal texel buffer for linear images to increase host coherency. 
- MVKDeviceMemory track MVKImages and MVKBuffers separately.
- Per Vulkan spec, restrict linear images to 2D, non-array, single mipmap.
- Use texel buffer if possible for texture on coherent device memory.
- Only flush MVKImages (not MVKBuffers) when device memory mapped.
- Do not flush texel buffer images.
- Replace dependency on Vulkan-LoaderAndValidationLayers with Vulkan-Headers and Vulkan-Tools. 
- Update to latest SPIRV-Cross.



MoltenVK 1.0.9
--------------

Released 2018/05/23

- Fix an issue where the depth format in MVKCmdClearImage was not getting set correctly.
- Move surface access to UI components to main thread.
- Fix deadlock possibility between MVKFence and MVKFenceSitter.
- Fix handling of locking on deferred-destruction objects.
- vkGetPhysicalDeviceImageFormatProperties returns VK_ERROR_FORMAT_NOT_SUPPORTED 
  if the format is not supported.
- Default value of MVKDeviceConfiguration::metalCompileTimeout set to infinite.
- Update to latest SPIRV-Cross.



MoltenVK 1.0.8
--------------

Released 2018/05/18

- Allow queue processing to be optionally handled on the submitting (render) thread.
- Update to latest SPIRV-Cross.



MoltenVK 1.0.7
--------------

Released 2018/05/14

- Cache MTLCommandQueues for reuse to handle long delays in creating new VkDevices and VkQueues.
- Handle multiple MVKResources mapped to the same region of a single MVKDeviceMemory.
- Add Metal library, function and pipeline compilation timeout limits.
- Create copies of MVKShaderLibraries when merging pipeline caches.
- Handle NULLs when freeing command buffers.
- Replace delete with call to destroy() for all MVK objects.
- Handle null pointers in vkDestroy...() functions.
- Set default value of MVKDeviceConfiguration::supportLargeQueryPools to true by default.
- Fixes to run Vulkan CTS without crashes.
- Remove mutex locks on MVKDescriptorPool.
- Update to latest SPIRV-Cross.



MoltenVK 1.0.5
--------------

Released 2018/05/04

- Add features to support Vulkan CTS.
- Dynamically create frag shaders for clearning attachments and images.
- Dynamically create frag shaders for blitting scaled images.
- MVKGraphicsPipeline don't create MTLRenderPipelineState if vertex function conversion fails.
- MVKComputePipeline don't create MTLComputePipelineState if compute function conversion fails.
- Handle SPIRV-Cross errors thrown during SPIR-V parsing in compiler construction.
- Set undefined property limits to large, but not max, values to avoid casting issues in app.
- Mark multiDrawIndirect features as available.
- Support VK_FORMAT_FEATURE_SAMPLED_IMAGE_FILTER_LINEAR_BIT.
- Separate categories from MVKOSExtensions.
- Update to latest SPIRV-Cross.



MoltenVK 1.0.4
--------------

Released 2018/04/22

- Support depth clip mode only from MTLFeatureSet_iOS_GPUFamily2_v4 onwards.
- MVKCmdClearAttachments & MVKCmdClearImage support multisampled attachments and images.
- Don't use CAMetalLayer displaySyncEnabled property if it is not available.
- Update python brew install command.
- Update to latest SPIRV-Cross.



MoltenVK 1.0.3
--------------

Released 2018/04/18

- Add support for VK_PRESENT_MODE_IMMEDIATE_KHR swapchain presentation mode.
- Round up row and layer byte counts when copying compressed images with sizes 
  that are not integer multiples of block size.
- Queue and device wait idle handled by internal fence instead of semaphore.
- vkCmdCopyBufferToImage() & vkCmdCopyImageToBuffer() support a VkBuffer
  that is bound to an offseted position in a VkDeviceMemory.
- MVKImage::getArrayLayers() reports only layer count and excludes depth.
- Add workaround for apps that use one semaphore for all swapchain images.
- Support deferred secondary signaling of semaphore & fence acquired while image is free.
- Update to latest cube.c version.
- Use ninja if available to build dependencies.
- Build the demos in Travis-CI.
- Update to latest V-LVL, glslang & SPIRV-Tools.
- Update to latest SPIRV-Cross.



MoltenVK 1.0.2
--------------

Released 2018/04/02

- Add support for caching converted MSL shader code offline from pipeline cache
  via vkGetPipelineCacheData(), vkCreatePipelineCache() & vkMergePipelineCaches().
- Present using command buffer by default.
- Support SPIR-V containing multiple entry points.
- Add option for per-frame performance logging via un-commentable logging code.
- VkPhysicalDeviceProperties::pipelineCacheUUID value derived from MoltenVK 
  version and highest supported Metal feature set.
- vkCmdClearAttachments() don't attempt to clear non-existing depth & stencil attachments.
- Always clamp scissors to render area to avoid Metal validation error.
- Move fetchDependencies to top directory.
- Turn caching of Externals off in .travis.yml.
- Add instructions in README.md about building MoltenVK via the command line.
- Update to latest SPIRV-Cross.



MoltenVK 1.0.1
--------------

Released 2018/03/19

- Add support for Vulkan Loader and Validation Layer API version 5.
- Add support for LunarG Vulkan Loader ICD API.
- Add Vulkan Loader and Validation Layer ICD JSON file.
- Fix vkGetInstanceProcAddr to work with 1.1 loader.
- Use fetchDependencies script instead of submodules.
- Align versioning of external libraries with those used by LunarG SDK.
- Combine multiple VkCommandBuffers into a single MTLCommandBuffer.
- On command buffer submission, defer waiting on semaphores until just before 
  MTLCommandBuffer is committed.
- Retrieve heap size from MTLDevice on macOS and from free shared system memory on iOS.
- Allow color attachment on depth-only rendering.
- Allow color attachment when clearing depth only.
- Support DXT1 RGB texture compression.
- Support VK_FORMAT_FEATURE_VERTEX_BUFFER_BIT on VkFormats that are not supported 
  as texture formats under Metal.
- Don't check if texture is coherent on macOS, since it never is.
- Setup push constants for compute shaders.
- Check if storage mode is not shared when checking if synchronize is needed.
- Log which GPU is attached to a VkDevice.
- Sort multiple GPU's to put higher-power GPU's at front of list.
- Populate VkPhysicalDeviceProperties vendorID, deviceID and pipelineCacheUUID.
- Ensure scissors fit inside renderpass area to avoid Metal validation assertions.
- Consolidate setting of viewport and scissors by pipeline and command.
- Make MVKBuffer::getMTLBuffer() thread-safe.
- Fix Metal validation error with a renderpass with no depth attachment.
- Use pipelineStatisticsQuery feature to determine whether pipeline stats are available.
- Modify MVKImageView to fix MTLTexture used for renderpasses.
- Fix vkBindImageMemory crash when multiple simultaneous threads are binding to 
  different offsets in the of the same VkDeviceMemory.
- Don't align push constant buffer.
- Fix vkCmdCopyBuffer when copying unaligned regions.
- Added workgroup size specialization constants
- Fix SPIRV-Cross OOM conditions with multiple consecutive two-vector OpVectorShuffles.
- Support non-square row-major matrix conversions.
- Fix vkCmdBlitImage between images of different sizes.
- Add ability to write SPIR-V to file for debugging purposes.
- Update ThirdPartyConfig.md to latest use of SPIRV-Cross testability.
- Fixes to compute workgroup sizes and barriers.
- Improved extraction of entry point name and workgroup size from SPIR-V.
- Consolidate to a single ThirdPartyConfig.md document.
- MSL enhancements to nested function use of globals.
- Support customizing MSL based on iOS or macOS platform.
- MSL threadgroup barrier memory scope only on iOS MSL 2.0.
- MVKBufferView add lock when creating MTLTexture.
- MVKDeviceMemory add lock when creating MTLBuffer during memory mapping.
- MVKMTLBufferAllocator does not need to be threadsafe.
- Cleanup syntax on other lock handling to add consistency.
- Consolidate timestamps and performance tracking.
- Derive vkCmdCopyBuffer() alignment requirement at runtime.
- Don't log error from vkGetPhysicalDeviceFormatProperties() if format not supported.
- Add printf-like macros to MVKLogImpl and mvkNotifyErrorWithText.
- Updates to dylib building process. Use clang instead of libtool.
- Allow MoltenVK to be installed and built without asciidoctor.
- Add CI support using Travis CI.
- Automatically install demo apps.
- Cube demo generate SPIR-V as part of demo project build.
- Disable watermark in debug builds.
- Add build and runtime OS and device requirements to documentation.
- Add Compliance and Contribution sections to README.md.
- Remove executable permissions from non-executable files.
- Update to latest SPIRV-Cross.
- Update copyright dates to 2018.



MoltenVK 1.0.0
--------------

Released 2018/02/26

Initial open-source release!
<|MERGE_RESOLUTION|>--- conflicted
+++ resolved
@@ -20,6 +20,7 @@
 
 - Add support for extensions:
 	- `VK_KHR_synchronization2`
+	- `VK_EXT_extended_dynamic_state`
 - Fix rare case where vertex attribute buffers are not bound to Metal 
   when no other bindings change between pipelines.
 - Ensure objects retained for life of `MTLCommandBuffer` during `vkCmdBlitImage()` & `vkQueuePresentKHR()`.
@@ -326,11 +327,7 @@
 	- `VK_KHR_fragment_shader_barycentric` and `VK_NV_fragment_shader_barycentric`
 	- `VK_KHR_separate_depth_stencil_layouts`
 	- `VK_EXT_separate_stencil_usage`
-<<<<<<< HEAD
 - Implement `vkGetRefreshCycleDurationGOOGLE()` for _macOS_.
-=======
-	- `VK_EXT_extended_dynamic_state`
->>>>>>> 259039ed
 - Support attachment clearing when some clearing formats are not specified.
 - Fix regression error where previously bound push constants can override a descriptor buffer 
   binding used by a subsequent pipeline that does not use push constants.
