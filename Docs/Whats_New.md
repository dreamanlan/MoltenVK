<a class="site-logo" href="https://github.com/KhronosGroup/MoltenVK" title="MoltenVK">
	<img src="images/MoltenVK-Logo-Banner.png" alt="MoltenVK" style="width:256px;height:auto">
</a>



# What's New in MoltenVK

Copyright (c) 2015-2024 [The Brenwill Workshop Ltd.](http://www.brenwill.com)

[comment]: # "This document is written in Markdown (http://en.wikipedia.org/wiki/Markdown) format."
[comment]: # "For best results, use a Markdown reader."



MoltenVK 1.3.0
---------------

Released TBD

- Add support for _Vulkan 1.3_.
- Add support for extensions:
	- `VK_KHR_load_store_op_none`
	- `VK_KHR_maintenance4`
	- `VK_KHR_shader_expect_assume`
	- `VK_KHR_shader_subgroup_rotate`
	- `VK_KHR_shader_terminate_invocation`
	- `VK_KHR_vulkan_memory_model`
	- `VK_KHR_zero_initialize_workgroup_memory`
	- `VK_EXT_depth_clip_control`
	- `VK_EXT_external_memory_metal`.
	- `VK_EXT_image_2d_view_of_3d`
<<<<<<< HEAD
	- `VK_EXT_pipeline_robustness`
=======
	- `VK_EXT_load_store_op_none`
>>>>>>> d296dc69
	- `VK_EXT_tooling_info`
- Add support for `B5G6R5_UNORM_PACK16` `B5G5R5A1_UNORM_PACK16`, and `B8G8R8A8` formats using swizzle.
- Enable `MVK_CONFIG_USE_MTLHEAP` by default to support `VK_EXT_image_2d_view_of_3d`.
- Fixes to managing descriptor set allocation in a Metal argument buffer.
- Fix _SPIRV-Cross_ namespace build error on some alternate build environments.
- Fix recent failure of `CI.yml` to upload release build artifacts to GitHub.
- Fix memory management issue in `MVKSwapchain`.
- Fix indirect index for triangle fan topology.
- Fix crash when shader validation is enabled.
- Fix dynamic vertex stride with tessellation.
- Fix Metal API violation when using `VK_KHR_swapchain_mutable_format`.
- Fix designation of `vkGetPhysicalDeviceToolProperties` as a device entry-point.
- Fix memory leak of `CAEDRMetadata` in `MVKSwapchain`.
- Fix not saving `shouldFixupClipSpace` when serializing a pipeline.
- Remove atomic usage for `RG32Uint`.
- Handle shader specializtion with macros.
- Improved estimation of vertex attribute buffer count when reserving for implicit buffer.
- Use Metal residency sets when available.
- Implement barriers using Metal fences.
- `vkCmdWaitEvents` end current encoder before `encodeWait`.
- Remove support for deprecated `VK_NV_glsl_shader` extension, and GLSL conversions using _**MoltenVKShaderConverter**_.
- Remove use of `VK_ERROR_INVALID_SHADER_NV` error code.
- Reduce number of unused pipeline bindings reserved for argument buffers.
- Disable unsupported Metal Pixel formats for _iOS/tvOS Simulator_.
- Revert to fixed number of argument buffer binding reservations.
- Ignore allowed bad `pViewportState` pointer if rasterization is disabled.
- Improved estimation of vertex attribute buffer count when reserving for implicit buffer.
- Fix header-hygiene warning violations.
- `MVKCmdWaitEvents`: end current encoder before `encodeWait`.
- Add missing `depthClamp` and `shaderTessellationAndGeometryPointSize` features to _tvOS_.
- Update features overrides to all Simulators: _iOS, tvOS, visionOS_.
- Fix a crash when searching the first enabled bit in a completely disabled bit array.
- When logging a pipeline layout, log contained descriptor set layouts.
- Add debug labels to barrier fences.
- Allow the proc address of `vkGetMoltenVKConfigurationMVK()` to be retrieved before a `VkInstance` has been created.
- GitHub CI update legacy build to _macOS 13 / Xcode 14_.
- Fix compile with `MVK_USE_CEREAL=0`.
- Update to latest SPIRV-Cross:
  - MSL: Support broader tessellation I/O matching for VK_KHR_maintenance4.
  - MSL: Pad array elements in Metal argument buffer when shader declares scalar.
  - MSL: Expose information about specialization constants - macro mapping
  - MSL: Use unpacked arguments in texture arguments.
  - MSL: Fix emission of bindless helper template for bindless SSBO.
  - MSL: Use actual result type member as cast type for mulhi.
  - MSL: Allow Centroid and Sample decorations on bary coord.
  - MSL: Terminate function with return value using return if ending in unreachable.
  - MSL: Add option to disable rasterization depending on usage.
  - MSL: Always pass BDA by value into functions.
  - MSL: Apply input override on all flattened members in interface block.
  - GLSL/MSL: Support `VK_KHR_zero_initialize_workgroup_memory`
  - MSL: Treat pointer to vector as scalar type when bitcasting.
  - MSL: Use the more proper pointer typing.
  - MSL: Use decltype for getting return of gather.
  - MSL: Remove spvForward.
  - MSL: Fix gather functions on Sequoia.



MoltenVK 1.2.11
---------------

Released 2024-10-01

- Support dynamically allocating descriptors when pool is exhausted.
- Deprecate `MVKConfiguration::preallocateDescriptors` and `MVK_CONFIG_PREALLOCATE_DESCRIPTORS` environment variable.
- `vkAllocateDescriptorSets()`: Per Vulkan spec, if any descriptor set allocation 
  fails, populate all descriptor set pointers with `VK_NULL_HANDLE`. In addition, 
  return `VK_ERROR_FRAGMENTED_POOL` if failure was due to pool fragmentation.
- `vkUpdateDescriptorSets()`: Per Vulkan spec, allow write or copy beyond the 
  end of a descriptor binding count, including inline uniform block descriptors.
- Update `VkFormat` capabilities based on latest Metal docs.
- Ensure all MoltenVK config info set by `VK_EXT_layer_settings` is used.
- Advertise `VK_FORMAT_FEATURE_2_STORAGE_READ_WITHOUT_FORMAT_BIT` and 
  `VK_FORMAT_FEATURE_2_STORAGE_WRITE_WITHOUT_FORMAT_BIT` for storage texel buffers.
- Support storage images in Metal argument buffers on _iOS_.
- `vkUpdateDescriptorSets()`: Support writing beyond descriptor binding size if subsequent bindings are of same type.
- Fix rendering issue with render pass that immediately follows a kernel dispatch.
- Fix occasional GPU crash when a smaller descriptor set replaces a larger one.
- Fix race condition when `VkImage` destroyed while used by descriptor.
- Fix crash in `vkCmdPushDescriptorSetWithTemplateKHR()` when entries in 
  `VkDescriptorUpdateTemplateCreateInfo` are not sorted by offset.
- Fix issue where `vkQueueWaitIdle()` and `vkDeviceWaitIdle()` were not 
  waiting for all commands to be enqueued before enqueuing wait operation.
- Fix occassional incorrect detection of available descriptor sets during `vkAllocateDescriptorSets()`.
- Fix shader conversion failure when using storage images on _iOS_ & _tvOS_ with Tier 1 argument buffer support.
- Fix occasional memory leak where spurious texel buffer was accidentally created during image-memory unbinding.
- Fix memory leak in debug utils messenger.
- Fix crash when `VkDescriptorSetLayout` is destroyed while descriptor set is in use.
- Fix build failure on _VisionOS 2.0_ platform.
- Support `VK_FORMAT_A2B10G10R10_UNORM_PACK32` and `VK_FORMAT_A2R10G10B10_UNORM_PACK32` formats as surface formats on all platforms.
- Add `MTLStoreAction` mapping for `VK_ATTACHMENT_STORE_OP_NONE`.
- Add estimate of `presentMargin` in returned data from `vkGetPastPresentationTimingGOOGLE()`.
- Update value of `minSubgroupSize` on _AMD RX6600_ to `32`.
- Fix support for running on `tvOS 13`.
- Only add present handler if `VK_GOOGLE_display_timing` info is available during presentation.
- Move primitive-restart-disabled warning from renderpass to pipeline creation, to reduce voluminous log noise.
- iOS: Support storage images in _Metal_ argument buffers.
- Add `MVKConfiguration::shaderLogEstimatedGLSL`, and environment variable `MVK_CONFIG_SHADER_LOG_ESTIMATED_GLSL`, 
  to enable or disable the logging of estimated _GLSL_ code, and disable it by default
- Fix endless loop in `fetchDependencies` when `--` is missing on platform names.
- Update dependency libraries to match _Vulkan SDK 1.3.296_.
- Update `MVK_PRIVATE_API_VERSION` to version `43`.
- Update to latest SPIRV-Cross:
  - Various non-feature maintenance updates.



MoltenVK 1.2.10
---------------

Released 2024-07-15

- Improvements to bindless resources and descriptor indexing:
  - Add support for _Metal 3_ argument buffers.
  - Support argument buffers on all platforms, when _Metal 3_ is available.
  - Support argument buffers on _macOS_ when _Metal 3_ is not available.
  - Use Metal argument buffers by default when they are available.
  - Revert `MVKConfiguration::useMetalArgumentBuffers` and env var 
    `MVK_CONFIG_USE_METAL_ARGUMENT_BUFFERS` to a boolean value, and enable it by default.
  - Support multiplanar images in _Metal_ argument buffers.
  - Support a descriptor pool with less descriptors than the descriptor set layout, 
    as long as the pool has enough descriptors for the variable descriptor count,     
  - Update max number of bindless buffers and textures per stage to 1M, per Apple Docs.
  - Track `OpArrayLength` buffer-sizes buffer as an auxiliary buffer in each descriptor set 
    argument buffer, as this is how SPIRV-Cross expects it.
- Add option to generate a GPU capture via a temporary named pipe from an external process.
- Fix shader conversion failure when using native texture atomics.
- MSL shader conversion, only pass resource bindings that apply to current shader stage.
- Graphics pipeline better support dynamic patch control points.
- Fix crash when `VkPipelineShaderStageCreateInfo::pTessellationState` is null.
- Update documentation for minimum runtime OS requirements to indicate _macOS 10.15_, _iOS 13_, or _tvOS 13_.
- Add support for _Xcode 16_, _macOS 15 SDK_, _iOS 18 SDK_, and _MSL 3.2_.
- Enforce barrier when sampling timestamps.
- Update Github CI versions to use Github's latest _macOS_ and default _Xcode_, 
  and update legacy CI support to _macOS 12_ and _Xcode 13.4.1_.
- Update dependency libraries to match _Vulkan SDK 1.3.290_.
- Update `MVK_PRIVATE_API_VERSION` to version `42`.
- Update to latest SPIRV-Cross:
  - MSL: Add option to force depth write in fragment shaders
  - MSL: Improve handling of padded descriptors with argument buffers
  - MSL: Support `ConstOffsets` on image gather.
  - MSL: Image gather `ConstOffsets` supports multiple address spaces.
  - MSL: Support a runtime array with dynamic offset in an argument buffer.
  - MSL: Support descriptor sets with recursive content when using argument buffers.
  - MSL: Don't bother supporting invalid multi-dimensional dynamic buffers.
  - MSL: Do not overwrite `rez_bind` when padding.
  - MSL: Only consider padding for non-aliased resources.
  - MSL: Always use layout-declared array size for argument buffers.
  - MSL: Allow UBO/SSBO resources to get the layout-derived size as well.
  - MSL: Improve handling of padded descriptors with argument buffers.
  - MSL: Fix invalid packing for pointer-to-vector.
  - MSL: Handle `OpPtrAccessChain` with ArrayStride
  - MSL: Consider pointer arithmetic for `OpPtrAccessChain`.
  - MSL: Cast to packed format when using unexpected stride.
  - MSL: Minor fix to resource type of `spvBufferSizeConstants` array indexes.



MoltenVK 1.2.9
--------------

Released 2024/05/07

- Add support for extensions:
	- `VK_EXT_host_image_copy`
- To support legacy apps, restore `MoltenVK/dylib` directory via symlink to `MoltenVK/dynamic/dylib`.
- Enhancements to `MVKPerformanceStatistics`. Add `MVKPerformanceTracker::previous`, 
  `MVKQueuePerformance::waitSubmitCommandBuffers`, and `MVKQueuePerformance::waitPresentSwapchains`.
- Add `MVK_CONFIG_SHADER_DUMP_DIR` configuration parameter to optionally dump shaders to files.
- Return **MoltenVK** log level string in `pMessageIdName` field of debug utils callback data.
- Fix crash when using `VK_EXT_metal_objects` under _ARC_.
- Fix deadlock when creating a swapchain on a thread other than the main thread.
- Fix potential memory leak in `vkQueueWaitIdle()`.
- Fix argument buffer padding on shader conversion.
- Avoid atomic image usage if native atomics are not supported on the platform.
- Ensure buffer bindings are actually used to avoid potential overrun on Metal buffer indexes.
- Update dependency libraries to match _Vulkan SDK 1.3.283_.
- Update `MVK_PRIVATE_API_VERSION` to `41`.
- Update to latest SPIRV-Cross:
  - MSL: Add support for overlapping bindings.
  - MSL: Use recursive template for `spvArrayCopy()`.
  - MSL: Improve argument buffer descriptor aliasing implementation.
  - MSL: Workaround compiler issue with image fence when used as reference.
  - MSL: Fix SUMulExtended for 64-bit inputs.
  - MSL: Handle Atomic{S,U}{Min,Max} with mismatched image sign.
  - MSL: Handle missing FP16 trancendental overloads.
  - MSL: Remove pointer wrapper stored in `spvDescriptorArray()` to avoid potential Metal compiler bug. 
  - MSL: Fix argument buffer padding.



MoltenVK 1.2.8
--------------

Released 2024/03/12

- Add support for extensions:
	- `VK_KHR_shader_integer_dot_product`
- Improve support for _iOS App Store_ rules by using dynamic _XCFramework_, instead of naked `dylib`.
  - Static _XCFramework_ now available in `Package/Latest/MoltenVK/static/MoltenVK.xcframework`.
  - Dynamic _XCFramework_ now available in `Package/Latest/MoltenVK/dynamic/MoltenVK.xcframework`.
  - _macOS_ dynamic library now available in `Package/Latest/MoltenVK/dynamic/dylib/macOS/libMoltenVK.dylib`.
- Add `MVK_USE_METAL_PRIVATE_API` build setting to allow **MoltenVK** to be built with access to _Metal_ private API calls.
  - `VkPhysicalDeviceFeatures::wideLines` enabled when `MVK_USE_METAL_PRIVATE_API` is enabled in a **MoltenVK** build.
  - `VkPhysicalDeviceFeatures::logicOp` enabled when `MVK_USE_METAL_PRIVATE_API` is enabled in a **MoltenVK** build.
  - `VkPhysicalDeviceFeatures::depthBounds` enabled on AMD GPUs when `MVK_USE_METAL_PRIVATE_API` is enabled in a **MoltenVK** build.
  - `VkPhysicalDevicePortabilitySubsetFeaturesKHR::samplerMipLodBias` enabled when `MVK_USE_METAL_PRIVATE_API` is enabled in a **MoltenVK** build.
  - _Metal_ native pipeline sample masks supported when `MVK_USE_METAL_PRIVATE_API` is enabled in a **MoltenVK** build.
- Enable use of native texture atomics where supported.
- Fix potential crash when using multi-planar images.
- Fix translation of fully remapped multi vertex attribute bindings.
- Fix unresolvable layered compute resolve.
- Fix visionOS build.
- Handle depth/stencil swizzle sample correctly.
- Ensure buffers available for buffer addresses in push constants.
- Don't update `currentExtent` of headless surface when swapchain attached.
- Don't return `VK_SUBOPTIMAL_KHR` for headless surfaces.
- `runcts` script also output a file containing a list of the failed CTS tests.
- Add documentation for using Metal GPU capture with **MoltenVK**.
- Update minimum _macOS_ deployment target to 10.15.
- Update minimum _iOS/tvOS_ deployment target to 13.0.
- Update dependency libraries to match _Vulkan SDK 1.3.280_.
- Update `MVK_PRIVATE_API_VERSION` to `40`.
- Update to latest SPIRV-Cross:
  - MSL: Plumb through member state to image/sampler types.
  - MSL: Support variable sized descriptor array in argument buffer.
  - MSL: Implement `spvDescriptorArray` path for SSBO/UBO.
  - MSL: Add support for SPV_EXT_integer_dot_product.
  - MSL: Fix misc sign issues with dot product impl and add more coverage.
  - MSL: Handle volatile properly for emulated image atomics.
  - MSL: OpCopyObject declare a temp var of base type, not pointer type.
  - MSL: Pass texture array index separately to atomic texture operations.
  - MSL: Test image atomic for image2DArray.
  - MSL: Improve handling of BDA + atomics.
  - MSL: Fix type hierarchy for extended vectors.
  - MSL: Fix type hierarchy for extended vectors.
  - MSL: `atomic_compare_exchange_weak()` support `CompilerMSL:msl_options.texture_1D_as_2D`.



MoltenVK 1.2.7
--------------

Released 2024/01/08

- Add support for extensions:
	- `VK_KHR_calibrated_timestamp`
	- `VK_KHR_format_feature_flags2`
	- `VK_KHR_vertex_attribute_divisor`
	- `VK_EXT_extended_dynamic_state3` *(Metal does not support `VK_POLYGON_MODE_POINT`)*
	- `VK_EXT_headless_surface`
	- `VK_EXT_layer_settings`
- Add support for format `VK_FORMAT_B4G4R4A4_UNORM_PACK16`.
- Add support for vertex formats `VK_FORMAT_B10G11R11_UFLOAT_PACK32` & `VK_FORMAT_E5B9G9R9_UFLOAT_PACK32`.
- Fix regression that broke `VK_POLYGON_MODE_LINE`.
- Fix regression in marking rendering state dirty after `vkCmdClearAttachments()`.
- Fix regression error in argument buffer runtime arrays.
- Fix rare deadlock during launch via `dlopen()`.
- Fix initial value of `VkPhysicalDeviceLimits::timestampPeriod` on non-Apple Silicon GPUs.
- Fix swapchain and surface bugs when windowing system is accessed from off the main thread.
- Fix system memory size of _tvOS_.
- Fix `heapUsage` query for non-unified memory devices.
- Add a defensive guard to ensure `heapUsage[0]` calculation is correct.
- Clamp max per-set descriptor limit to minimum `1024`.
- Enable the cube texture gradient workaround for Apple Silicon.
- Ensure `lineWidthGranularity` is zero if the `wideLines` feature isn't supported.
- Ensure `maxDrawIndexedIndexValue` set to `UINT32_MAX`.
- Ignore no external handle types specified for buffers and images.
- Expose `VK_EXT_debug_utils` device functions as device functions, not instance functions.
- Emit `primitiveRestartEnable` disabled warning only for strip topology.
- Enable mandatory `VK_EXT_descriptor_indexing` features, and don't advertise extension if they are not supported.
- Reduce disk space consumed after running `fetchDependencies` script by removing intermediate file caches.
- Deprecate `vkSetMoltenVKConfigurationMVK()`.
- Deprecate `mvk_config.h` and move content to `mvk_private_api.h` and `mvk_deprecated_api.h`.
- The _Cube_ demo is now based on _Volk_, with dynamic library linking, and dynamic function pointer calls.
- Update copyright notices to year 2024.
- Update dependency libraries to match _Vulkan SDK 1.3.275_.
- Update `MVK_CONFIGURATION_API_VERSION` and `MVK_PRIVATE_API_VERSION` to `39`.
- Update to latest SPIRV-Cross:
  - MSL: Fix regression error in argument buffer runtime arrays.
  - MSL: Work around broken cube texture gradients on Apple Silicon.
  - MSL: Ensure discrete runtime arrays of buffers have known length.
  - MSL: Implement Metal 3.1 image atomics natively.
  - MSL: Fix patch vertex count with raw buffer tese input.
  - MSL: Improve handling of sample masks.
  - MSL: Add divide to reserved function names.
  - MSL: Support std140 half matrices and arrays.
  - MSL: Use more appropriate padded types.
  - MSL: Don't use swizzle if we have wrapper.
  - MSL: Add ray-cull mask
  - MSL: Consider PtrAccessChain on array types.
  - MSL: Use LHS expression to determine whether or not to do array copy.
  - MSL: Only do address-of expression when needed.
  - MSL: Improve PtrAccessChain handling.
  - MSL: Use powr instead of pow.
  - MSL: Remove special case for threadgroup array wrapper.
  - MSL: Added an `Op` field to `SPIRType` and refactor.



MoltenVK 1.2.6
--------------

Released 2023/10/17

- Add support for extensions:
	- `VK_KHR_synchronization2`
	- `VK_EXT_extended_dynamic_state` *(requires Metal 3.1 for `VK_DYNAMIC_STATE_VERTEX_INPUT_BINDING_STRIDE`)*
	- `VK_EXT_extended_dynamic_state2`
- Fix rare case where vertex attribute buffers are not bound to Metal when no other bindings change between pipelines.
- Ensure objects retained for life of `MTLCommandBuffer` during `vkCmdBlitImage()` & `vkQueuePresentKHR()`.
- Fix case where a `CAMetalDrawable` with invalid pixel format causes onscreen flickering.
- Fix deadlock when reporting debug message on `MVKInstance` destruction.
- Fix MSL code used in `vkCmdBlitImage()` on depth-stencil formats.
- Improve behavior of swapchain image presentation stalls caused by Metal regression.
- `VkPhysicalDeviceLimits::timestampPeriod` set to 1.0 on Apple GPUs, and calculated dynamically on non-Apple GPUs.
- Add `MVKConfiguration::timestampPeriodLowPassAlpha` and environment variable 
  `MVK_CONFIG_TIMESTAMP_PERIOD_LOWPASS_ALPHA`, to add a configurable lowpass filter 
  for varying `VkPhysicalDeviceLimits::timestampPeriod` on non-Apple GPUs.
- Add several additional performance trackers, available via logging, or the `mvk_private_api.h` API.
- Deprecate `MVK_DEBUG` env var, and add `MVK_CONFIG_DEBUG` env var to replace it. 
- Update `MVK_CONFIGURATION_API_VERSION` and `MVK_PRIVATE_API_VERSION` to `38`.
- Update dependency libraries to match _Vulkan SDK 1.3.268_.
- Update to latest SPIRV-Cross:
  - MSL: Workaround Metal 3.1 regression bug on recursive input structs.
  - MSL: fix extraction of global variables, in case of atomics.
  - MSL: Workaround bizarre crash on macOS.
  - MSL: runtime array over argument buffers.
  - MSL: Make rw texture fences optional.
  - MSL: Prevent RAW hazards on read_write textures.



MoltenVK 1.2.5
--------------

Released 2023/08/15

- Add support for extensions:
	- `VK_KHR_deferred_host_operations`
	- `VK_KHR_incremental_present`
	- `VK_KHR_shader_non_semantic_info`
	- `VK_EXT_4444_formats`
	- `VK_EXT_calibrated_timestamps`
	- `VK_EXT_pipeline_creation_feedback`
	- `VK_EXT_shader_demote_to_helper_invocation`
	- `VK_EXT_shader_subgroup_ballot`
	- `VK_EXT_shader_subgroup_vote`
- Add support for `VK_PRIMITIVE_TOPOLOGY_TRIANGLE_FAN`.
- Support building MoltenVK for visionOS.
- Ensure non-dispatch compute commands don't interfere with compute encoding state used by dispatch commands.
- Support maximizing the concurrent executing compilation tasks via `MVKConfiguration::shouldMaximizeConcurrentCompilation`
- Support `VK_PRESENT_MODE_IMMEDIATE_KHR` if `VkPresentTimeGOOGLE::desiredPresentTime` is zero.
- Add support for `VK_PRESENT_MODE_IMMEDIATE_KHR` to macOS Cube demo.
- Allow both `renderPass` and `VkPipelineRenderingCreateInfo` to be missing.
- Fix sync delay between calls to `vkQueueSubmit()` on non-Apple-Silicon devices.
- Ensure Xcode simulator always uses 256B buffer alignment.
- Don't attempt to force the window system to use the same high-power GPU as the app, on every swapchain creation.
- Log more info about SPIR-V to MSL conversion errors.
- Implement Deferred Host Operations.
- Support _MSL Version 3.1_.
- Drop official support for using *Xcode 11* to build MoltenVK.
- To allow building MoltenVK without an internet connection, don't fetch a submodule if the commit is already known.
- Update dependency libraries to match _Vulkan SDK 1.3.261_.
- Update to latest SPIRV-Cross:
  - MSL: Fix argument buffer padding when content includes arrays.
  - MSL: ray-query intersection params
  - MSL: Support `SPV_KHR_shader_ballot` and `SPV_KHR_subgroup_vote`.
  - Skip line directives when emitting loop condition blocks.
  - MSL: Consider changed array types for array-of-constant-bool in struct.
  - MSL: Consider bool-short remapping for constant expressions as well.
  - Minor cleanup in constant_expression().
  - MSL: Add test for bool-in-struct edge cases.
  - MSL: Handle more complex array copy scenarios with bool <-> short.
  - MSL: Handle stores to struct bool[].
  - MSL: Consider bool/short remapping when dealing with composites.
  - MSL: fix function constant deduplication misfire



MoltenVK 1.2.4
--------------

Released 2023/05/23

- Add support for extensions:
	- `VK_KHR_map_memory2`
- Deprecate the obsolete and non-standard `VK_MVK_moltenvk` extension.
  - Add `mvk_config.h`, `mvk_private_api.h`, and `mvk_deprecated_api.h`, and deprecate `vk_mvk_moltenvk.h`.
- Support BC compression on iOS/tvOS where available (iOS/tvOS 16.4 and above and supported by the GPU).
- Support separate depth and stencil attachments during dynamic rendering.
- Fix memory leak when waiting on timeline semaphores.
- Fix race condition when updating values in `VkPastPresentationTimingGOOGLE`,
  and ensure swapchain image presented time is always populated when requested.
- Report error, but do not fail on request for timestamp query pool that is too 
  large for `MTLCounterSampleBuffer`, and fall back to emulation via CPU timestamps.
- Ensure shaders that use `PhysicalStorageBufferAddresses` encode the use of the associated `MTLBuffer`.
- Disable pipeline cache compression prior to macOS 10.15 and iOS/tvOS 13.0.
- Accumulate render stages when a resource is used by multiple descriptor bindings.
- Respect the bind point supplied to `vkCmdBindDescriptorSets()` / `vkCmdPushDescriptorSets()`.
- Check if shader compiled before adding it to a pipeline, to avoid Metal validation error.
- Identify each unsupported device feature flag that the app attempts to enable.
- Populate `deviceUUID` from `MTLDevice` location and peer group info, 
  which should be unique, and constant across OS reboots.
- Populate `deviceLUID` from `MTLDevice.registryID`. 
- Avoid Metal validation warning when depth component swizzled away.
- Fix depth clamp and texture swizzle feature discovery on simulator builds.
- Advertise `VK_KHR_depth_stencil_resolve` extension on all devices.
- For correctness, set `VkPhysicalDeviceLimits::lineWidthGranularity` to `1`.
- Improve GitHub CI production of binary artifacts on submission and release.
- Update dependency libraries to match _Vulkan SDK 1.3.250_.
- Update to latest SPIRV-Cross:
  - MSL: Fix for argument buffer index compare when invalid.
  - MSL: Fix dref lod workaround on combined texture/samplers.
  - MSL: Do not override variable name with v_ identifier.
  - MSL: Use name_id consistently in argument declaration.
  - MSL: Don't hit array copy path for pointer to array.
  - MSL: Use templated array type when emitting BDA to arrays.



MoltenVK 1.2.3
--------------

Released 2023/03/22

- Add support for extensions:
	- `VK_EXT_external_memory_host`
	- `VK_EXT_pipeline_creation_cache_control`
	- `VK_EXT_shader_atomic_float`
	- `VK_EXT_surface_maintenance1`
	- `VK_EXT_swapchain_maintenance1`
- Fix crash when `VkCommandBufferInheritanceInfo::renderPass` is `VK_NULL_HANDLE` during dynamic rendering.
- Do not clear attachments when dynamic rendering is resumed.
- Allow ending dynamic rendering to trigger next multiview pass if needed.
- Fix premature caching of occlusion query results during tessellation rendering.
- `vkCmdCopyQueryPoolResults()`: Fix loss of queries when query count is not a multiple of GPU threadgroup execution width.
- Disable occlusion recording while clearing attachments or render area.
- Fix issue where extension `VK_KHR_fragment_shader_barycentric` was sometimes incorrectly disabled due to a Metal driver bug.
- Detect when size of surface has changed under the covers.
- Change rounding of surface size provided by Metal from truncation to rounding-with-half-to-even.
- Queue submissions retain wait semaphores until `MTLCommandBuffer` finishes.
- Use a different visibility buffer for each `MTLCommandBuffer` in a queue submit.
- Work around problems with using explicit LoD with arrayed depth images on Apple Silicon.
- Fix issue when `VkPipelineVertexInputDivisorStateCreateInfoEXT::vertexBindingDivisorCount` 
  doesn't match `VkPipelineVertexInputStateCreateInfo::vertexBindingDescriptionCount`.
- Support Apple Silicon pixel formats on a MoltenVK `x86_64` build that is running on Apple Silicon using Rosetta2.
- Reduce memory footprint of MSL source code retained in pipeline cache.
- Add `MVKConfiguration::shaderSourceCompressionAlgorithm` and 
  env var `MVK_CONFIG_SHADER_COMPRESSION_ALGORITHM` to support 
  compressing MSL shader source code held in a pipeline cache.
- Add `MVKShaderCompilationPerformance::mslCompress` and `mslDecompress`
  to allow performance of MSL compression to be tracked and queried.
- Add support for logging performance stats accumulated in a `VkDevice`, when it is destroyed.
- Change `MVKConfiguration::logActivityPerformanceInline` boolean to `activityPerformanceLoggingStyle` enumeration value.
- Add `MVK_CONFIG_ACTIVITY_PERFORMANCE_LOGGING_STYLE` environment variable and 
  build setting to set `MVKConfiguration::activityPerformanceLoggingStyle` value.
- Expand `MVK_CONFIG_TRACE_VULKAN_CALLS` to log thread ID only if requested.
- Update `VK_MVK_MOLTENVK_SPEC_VERSION` to version `37`.
- Update dependency libraries to match _Vulkan SDK 1.3.243_.
- Update to latest SPIRV-Cross:
  - MSL: Add support for `OpAtomicFAddEXT` atomic add on float types
  - MSL: Add a workaround for broken `level()` arguments.
  - MSL: Deduplicate function constants.



MoltenVK 1.2.2
--------------

Released 2023/01/23

- Fix Metal validation error caused by `CAMetalDrawable` released before 
  `MTLCommandBuffer` is finished using it.
- Fix memory leak of `MVKFences` and `MVKSemaphores` when 
  a swapchain image is acquired more than it is presented.
- Fix issue where fragment shader was not run when no render attachment is available.
- Ensure Vulkan public symbols are not stripped from the library when 
  statically linked to an app that calls all Vulkan functions dynamically.
- Per Vulkan 1.2 spec, support calling `vkGetInstanceProcAddr()` with a 
  null instance, when `vkGetInstanceProcAddr` itself is the function name.
- Update `VkPhysicalDeviceLimits` members `maxClipDistances` and 
  `maxCombinedClipAndCullDistances` to more accurate values.
- Update `VkPhysicalDeviceLimits::maxDrawIndexedIndexValue` to 
  acknowledge automatic primitive restart.
- Update copyright notices to year 2023.
- Update dependency libraries to match _Vulkan SDK 1.3.239_.
- Update to latest SPIRV-Cross:
  - MSL: Add support for writable images in iOS Tier2 argument buffers.
  - MSL: Fix potentially uninitialized warnings.



MoltenVK 1.2.1
--------------

Released 2022/12/08

- Add support for extensions:
	- `VK_KHR_copy_commands2`
- Fix crash on descriptor update with out-of-bounds descriptor count data.
- Fix Metal buffer index binding overrides for push constants and attachment clearing.
- Fix crash when buffer binding updates only offset while it is overridden.
- Fix app performance regression triggered by the previous introduction of `VK_KHR_shader_float_controls`.
- Work around `MTLCounterSet` crash on additional Intel Iris Plus Graphics devices.
- Fix mistaken YCBCR format support indication.
- Fix invalid blit offsets.
- Wait on emulated semaphores only once to prevent freezing when using prefilled command buffers.
- `MVKPipeline`: Stop using vertex-style input for tessellation evaluation shaders.
- `MVKPipeline`: Force extra checks for stores after fragment discard.
- `MVKImage`: Always use a texel buffer for atomic storage images.
- `MVKDevice`: Fix backwards attribution of storage/uniform texel buffer alignments.
- Document new linkage model used by *Xcode 14* and later, and how to link **MoltenVK**
  to an app or game using *Xcode 13* or earlier.
- Support *Xcode 14.1* build settings.
- Upgrade GitHub CI to use *Xcode 14.1* on *macOS 12*.
- Update dependency libraries to match _Vulkan SDK 1.3.236_.
- Update to latest SPIRV-Cross:
  - MSL: Implement `CompositeInsert` `OpSpecConstantOp`.
  - MSL: Support "raw" buffer input in tessellation evaluation shaders.
  - MSL: Don't flatten arrayed per-patch output blocks in tessellation shaders.
  - MSL: Account for composite types when assigning locations.
  - MSL: Handle partial access chains with array-of-UBO/SSBO.
  - MSL: Fix restrict vs __restrict incompatibility.
  - MSL: Handle implicit integer promotion rules.
  - MSL: Manually update `BuiltInHelperInvocation` when a fragment is discarded.
  - MSL: Add missing casts to `Op?MulExtended`.
  - MSL: Prevent stores to storage resources in discarded fragments.
  - MSL: Don't dereference forwarded copies of `OpVariable` pointers.
  - MSL: Refactor member reference in terms of one boolean.
  - Fix MSL Access Chain.



MoltenVK 1.2.0
--------------

Released 2022/10/17

- Add support for _Vulkan 1.2_.
- Add support for extensions:
	- `VK_KHR_shader_float_controls`
	- `VK_KHR_spirv_1_4`
- Vulkan semaphore functional improvements:
	- Replace use of `MTLFence` with an option to limit to a single Vulkan queue and use Metal's implicit submisison order guarantees.
	- Support option to force use of `MTLEvents` for Vulkan semaphores on NVIDIA and Rosetta2.
	- `MVKConfiguration` replace booleans `semaphoreUseMTLEvent` and `semaphoreUseMTLFence` with enumerated `semaphoreSupportStyle`.
- Support config option to automatically use Metal argument buffers when `VK_EXT_descriptor_indexing` 
  extension is enabled. `MVKConfiguration::useMetalArgumentBuffers` (`MVK_CONFIG_USE_METAL_ARGUMENT_BUFFERS`) 
  is now an enum field. The use of Metal argument buffers is still disabled by default (`MVK_CONFIG_USE_METAL_ARGUMENT_BUFFERS_NEVER`).
- Fix memory leaks when configured for prefilling Metal command buffers.
- `MVKConfiguration` replace boolean `prefillMetalCommandBuffers` with enumeration.
- `MVKPipeline`: Add builtins that are read but not written to tessellation pipelines.
- Fix occassional crash from retention of `MVKSwapchain` for future drawable presentations.
- Fix crash in `vkCreateSwapchainKHR()` on macOS 10.14 and earlier
- Fix undefined reference to `vkGetBufferDeviceAddressEXT` when building with `MVK_HIDE_VULKAN_SYMBOLS=1`.
- Update `Makefile` to forward any build setting declared on the command line to Xcode.
- Add _**non-functional** Vulkan 1.3_ core function **_stubs_**, to avoid link errors with some external 
  libraries that assume _Vulkan 1.3_ linkages from the standard _Vulkan_ header files included with **MoltenVK**. 
- Add `MVK_USE_CEREAL` build setting to avoid use of Cereal external library (for pipeline caching).
- `MoltenVKShaderConverter` tool automatically maps bindings when converting _GLSL_.
- Update `VK_MVK_MOLTENVK_SPEC_VERSION` to version `36`.
- Update to latest SPIRV-Cross:
  - MSL: Support `OpPtrEqual`, `OpPtrNotEqual`, and `OpPtrDiff`.
  - MSL: Emit correct address space when casting during `OpStore`.
  - MSL: Add a mechanism to fix up shader outputs.
  - MSL: Handle descriptor aliasing of raw buffer descriptors.
  - MSL: Do not attempt to alias push constants.
  - MSL: only fix up `gl_FragCoord` if really necessary.
  - MSL: Expose way to query if a buffer needs array length.
  - MSL: Report unsupported 64-bit atomics.
  - Don't rename remapped variables like `gl_LastFragDepthARM`



MoltenVK 1.1.11
--------------

Released 2022/08/15

- Add support for extensions:
	- `VK_EXT_metal_objects`
	- `VK_KHR_buffer_device_address` and `VK_EXT_buffer_device_address` *(available on GPUs with Tier 2 argument buffers support)*.
- Reducing redundant state changes to improve command encoding performance.
- Improve performance of `vkResetDescriptorPool()`.
- Update minimum Xcode deployment targets to macOS 10.13, iOS 11, and tvOS 11,
  to avoid Xcode build warnings in Xcode 14.
- Work around `MTLCounterSet` crash on additional Intel Iris Plus Graphics drivers.
- Check `MTLDevice` to enable support for `VK_KHR_fragment_shader_barycentric` 
  and `VK_NV_fragment_shader_barycentric` extensions.
- Ignore sampler update in descriptor set bindings that use immutable samplers.
- Fix query pool wait block when query is not encoded to be written to.
- Fix `vkUpdateDescriptorSetWithTemplate()` for inline block descriptors.
- Fix retrieval of accurate `vkGetRefreshCycleDurationGOOGLE()` across multiple display screens.
- Fix occasional missing Metal buffer binding when only offset changes.
- Fix crash creating compute pipelines on macOS versions < 10.14.
- Apply Apple fix to `MTLCaptureScope` retention bug to macOS 12.4 and iOS 15.4 and later.
- Report appropriate values of `VkDebugUtilsMessageTypeFlagsEXT` for debug util messages generated within MoltenVK.
- Update _macOS Cube_ demo to demonstrate optimizing the swapchain across multiple display screens.
- Support building in Xcode 14.
- Allow building on removable volumes with a space in their name.
- Update `VK_MVK_MOLTENVK_SPEC_VERSION` to version `35`.
- Update to latest SPIRV-Cross:
	- MSL: Add support for `SPV_KHR_physical_storage_buffer` extension.
	- MSL: Use a wrapper type for matrices in workgroup storage.
	- MSL: Fix various bugs with Ptr/U bitcasts.
	- Fix control flow bug with missed continue statement.
	- Handle PHI in collapsed switch constructs.
	- Handle collapsed loops similar to collapsed selections.
	- Handle multiple breaks out of switches.
	- Do not optimize `OpCompositeInsert` for hoisted temporaries.



MoltenVK 1.1.10
--------------

Released 2022/06/06

- Add support for extensions:
	- `VK_KHR_portability_enumeration` support added to `MoltenVK_icd.json`, and documentation
	  updated to indicate the impact of the `VK_KHR_portability_enumeration` extension during 
	  runtime loading on *macOS* via the *Vulkan Loader*.
	- `VK_KHR_dynamic_rendering`
	- `VK_KHR_fragment_shader_barycentric` and `VK_NV_fragment_shader_barycentric`
	- `VK_KHR_separate_depth_stencil_layouts`
	- `VK_EXT_separate_stencil_usage`
- Implement `vkGetRefreshCycleDurationGOOGLE()` for _macOS_.
- Support attachment clearing when some clearing formats are not specified.
- Fix regression error where previously bound push constants can override a descriptor buffer 
  binding used by a subsequent pipeline that does not use push constants.
- Fix error on some Apple GPU's where a `vkCmdTimestampQuery()` after a renderpass was 
  writing timestamp before renderpass activity was complete.
- Fix regression error in vertex buffer binding counts when establishing implicit buffers binding indexes.
- Fix `vkSetMoltenVKConfigurationMVK()` function pointer typedef.
- Work around zombie memory bug in Intel Iris Plus Graphics driver when repeatedly retrieving GPU counter sets.
- Fix reorder-ctor warnings and add Xcode clang -Wreorder warning to catch future misalignments.
- Update build settings to support Xcode 13.4.
- Update to latest SPIRV-Cross:
	- MSL: Emit interface block members of array length 1 as arrays instead of scalars.
	- MSL: Potentially cast loaded Input variables.
	- Emit KHR barycentrics if source enables the KHR extension.
	- Handle early reads from loop variables with initializers.
	- Attempt more optimal codegen for `OpCompositeInsert`.



MoltenVK 1.1.9
--------------

Released 2022/04/11

- Add support for extensions:
	- `VK_EXT_sample_locations` _(Custom locations settable via_ `vkCmdBeginRenderPass()` _only, 
	   since_ `VkPhysicalDeviceSampleLocationsPropertiesEXT::variableSampleLocations` _is `false`)_.
- Fixes to pipeline layout compatibility between sequentially bound pipelines.
- Reinstate memory barriers on non-Apple GPUs, which were inadvertently disabled in an earlier update.
- Support base vertex instance support in shader conversion.
- Fix alignment between outputs and inputs between shader stages when using nested structures.
- Fix issue where the depth component of a stencil-only renderpass attachment was incorrectly attempting to be stored.
- Fix deletion of GPU counter `MTLFence` while it is being used by `MTLCommandBuffer`.
- Fix crash in `vkGetMTLCommandQueueMVK()`.
- Fix leak of `CoreFoundation` objects during calls to `vkUseIOSurfaceMVK()`.
- Remove limit on `VkPhysicalDeviceLimits::maxSamplerAllocationCount` when not using Metal argument buffers.
- Avoid adjusting SRGB clear color values by half-ULP on GPUs that round float clear colors down.
- Fixes to optimize resource objects retained by descriptors beyond their lifetimes.
- Optimize behavior for `VK_COMMAND_BUFFER_USAGE_ONE_TIME_SUBMIT_BIT` when 
  `MVK_CONFIG_PREFILL_METAL_COMMAND_BUFFERS` is used
- `MoltenVKShaderConverter` tool defaults to the highest MSL version supported on runtime OS.
- Update *glslang* version, to use `python3` in *glslang* scripts, to replace missing `python` on *macOS 12.3*.
- Update `VK_MVK_MOLTENVK_SPEC_VERSION` to version `34`.
- Update to latest SPIRV-Cross:
	- MSL: Support input/output blocks containing nested struct arrays.
	- MSL: Use var name instead of var-type name for flattened interface members.
	- MSL: Handle aliased variable names for resources placed in IB struct.
	- MSL: Handle awkward mix and match of `Offset` / `ArrayStride` in constants.
	- MSL: Append entry point args to local variable names to avoid conflicts.
	- MSL: Consider that `gl_IsHelperInvocation` can be `Volatile`.
	- MSL: Refactor and fix use of quadgroup vs simdgroup.
	- Handle `OpTerminateInvocation`.
	- Fixup names of anonymous inner structs.
	- Fix regression from adding 64-bit switch support.



MoltenVK 1.1.8
--------------

Released 2022/02/22

- Remove logged warning if MoltenVK does not support `VkApplicationInfo::apiVersion` value.



MoltenVK 1.1.7
--------------

Released 2022/02/07

- Add `MVK_HIDE_VULKAN_SYMBOLS` env var to support building MoltenVK with static Vulkan linkage symbols hidden.
- Improve accuracy of `VkPhysicalDeviceLimits::timestampPeriod`.
- Do not use `MTLEvent` for `VkSemaphore` under *Rosetta2*.
- On *Apple Silicon (iOS, tvOS & macOS)*, set `VkPhysicalDeviceProperties::deviceID` from GPU capabilities.
- Support compiling *MSL 2.4* in runtime pipelines and `MoltenVKShaderConverterTool`.
- Fix issue where *MSL 2.3* only available on *Apple Silicon*, even on *macOS*.
- Fix memory leak of dummy `MTLTexture` in render subpasses that use no attachments.
- Fix Metal object retain-release errors in assignment operators.
- Fix use of GPU counter sets on older versions of iOS running on the simulator.
- `mvk::getShaderOutputs()` in `SPRIVReflection.h` support flattening nested structures.
- Replaced ASL logging levels with `MVKConfigLogLevel`.
- `MoltenVKShaderConverter` tool support loading tessellation shader files.
- `MoltenVKShaderConverter` tool update to *MSL 2.4* by default.
- Upgrade to *Vulkan 1.3* headers.
- Update `VK_MVK_MOLTENVK_SPEC_VERSION` to version `33`.
- Update copyright notices to year 2022.
- Update to latest SPIRV-Cross:
	- MSL: Add 64 bit support for `OpSwitch`.
	- MSL: Don't output depth and stencil values with explicit early fragment tests.
	- MSL: Fix incorrect MSL `gl_TessCoord` variable type.
	- MSL: Allow copy array from `UniformConstant` storage.
	- MSL: Handle signed `atomic min/max`.
	- Fix `normalize` on `half3/half2`.
	- MSL: Handle constant construct of block-like array types.
	- MSL: Rethink how opaque descriptors are passed to leaf functions.
	- Rework how loop iteration counts are validated.
	- Clamp vector element access to vector size.
	- Handle aliased names in spec constants.
	- Add support for `LocalSizeId`.



MoltenVK 1.1.6
--------------

Released 2021/11/15

- Set maximum point primitive size based on GPU vendor ID, which can now be as large as `511`.
- Improved checks for timestamp GPU counter support on older devices.
- Fix incorrect validation error on multilayer `VkImage` marked for rendering, when multilayered-rendering 
  is not supported on platform, but app doesn't actually attempt to render to multiple layers.
- Fix dynamic pipeline state such as `vkCmdSetDepthBias()` sometimes ignoring pipeline dynamic 
  state flags when called before `vkCmdBindPipeline()`.
- Fix incorrect validation of multilayer-rendering validation when `MVKImageView` 
  does not actually perform multilayer-rendering.
- Fix issue where dynamic pipeline flags were sometimes read from previously bound pipeline.
- Fix issue where correct base layer and mipmap for attachment was sometimes not being used.
- Add `MTLFence` between Metal encoders and timestamp stage counter BLIT encoder 
  to ensure previous work is finished before being timestamped.
- Fix issue with `BC1_RGB` compressed format where incorrect alpha value returned.
- Add `vkGetMTLCommandQueueMVK()` function to expose underlying `MTLCommandQueue` object.
- Add `vkSetWorkgroupSizeMVK()` function.
- Add unsupported `VkApplicationInfo::apiVersion` warning.
- Update to latest SPIRV-Cross version:
	- MSL: Add support for `OpSpecConstantOp` ops `OpQuantizeToF16` and `OpSRem`.
	- MSL: Return fragment function value even when last SPIR-V Op is discard (`OpKill`).
	- MSL: Fix location and component variable matching between shader stages.
	- MSL: Fix type redirection when struct members are reordered to align with offsets.
	- MSL: Remove over-zealous check for struct packing compatibility.
	- MSL: Correctly emit user(`clip/cullN`) for clip/cull builtins in tess output struct.
	- MSL: Don't output depth and stencil values with explicit early fragment tests.
	- MSL: Track location component to match `vecsize` between shader stages.
	- MSL: Selectively enable `fast-math` in MSL code to match Vulkan CTS results.
	- MSL: Honor `DecorationNoContraction` when compiling using `fast-math`.
	- MSL: Honor infinities in `OpQuantizeToF16` when compiling using `fast-math`.
	- MSL: Support synthetic functions in function constants.
	- MSL: Improve handling of `INT_MIN/INT64_MIN` literals.
	- MSL: Consolidate `spvQuantizeToF16()` functions into a single template function.
	- MSL: Use `vec<T, n>` in template `SpvHalfTypeSelector` for function `spvQuantizeToF16()`.
	- MSL: Support more usecases for unpacked vectors.
	- MSL: Workaround compiler crashes when using `threadgroup bool`.
	- MSL: Handle non-thread storage class in `Modf/Frexp` pointer versions.
	- Improve handling of `INT_MIN/INT64_MIN` literals.
	- Per spec, support undefined behavior for out-of-bounds swizzles.
	- Correctly reflect declared buffer size for out of order members.
	- Separate (partially) the tracking of depth images from depth compare ops.



MoltenVK 1.1.5
--------------

Released 2021/08/30

- Changes to how `VkSemaphore` is supported:
	- Revert to prefer `MTLEvent` for `VkSemaphore`, except on NVIDIA, where emulation on CPU is preferred.
	- Set default value of the `MVK_ALLOW_METAL_FENCES` environment variable to `0 (false)`,
- Vulkan timestamp query pools use Metal GPU counters when available.
- Support resolving attachments with formats that Metal does not natively resolve.
- Support stencil-only partial attachment clearing.
- Support alpha-to-coverage without a color attachment.
- Fix issue where swapchain images were acquired out of order under heavy load.
- Fix issue with `vkCmdBlitImage()` from compressed textures.
- Fix incorrect translation of clear color values on Apple Silicon.
- Fix swizzle of depth and stencil values into RGBA (`float4`) variable in shaders.
- Fix occasional crash when swizzling used but shader swizzling not enabled.
- Fix pipeline barriers not working inside self-dependent subpasses on Apple GPUs.
- Fix GPU race condition when clearing a renderpass input attachment on Apple GPUs.
- Disable `VK_FORMAT_FEATURE_COLOR_ATTACHMENT_BLEND_BIT` for 
  `VK_FORMAT_E5B9G9R9_UFLOAT_PACK32` on macOS Apple Silicon.
- Fix execution order of `encodeBindings` for `bufferBindings`.
- Properly ignore non-null pipeline creation pointers that should be ignored.
- Add queue and queue family indices to `MTLCommandBuffer` label.
- Update `VK_MVK_MOLTENVK_SPEC_VERSION` to `32`.
- Update to latest SPIRV-Cross version:
	- MSL: Adjust `gl_SampleMaskIn` for sample-shading and/or fixed sample mask.
	- MSL: Remove redundant path for `SampleMask`.
	- MSL: Fix setting `SPIRVCrossDecorationInterpolantComponentExpr` decoration.
	- MSL: Support row-major transpose when storing matrix from constant RHS matrix.
	- MSL: Fix casting in constant expressions with different sizes.
	- MSL: Fix duplicate `gl_Position` outputs when `gl_Position` defined but unused.
	- MSL: Simplify `spvSubgroupBallot()`.
	- MSL: Consider that function/private variables can be block-like.
	- Track temporary access for `OpArrayLength` result.



MoltenVK 1.1.4
--------------

Released 2021/06/28

- Add support for extensions:
	- `VK_KHR_imageless_framebuffer`
- Advertise Vulkan extension functions only from enabled extensions.
- Make `vkGetPastPresentationTimingGOOGLE()` queuing behavior compliant with Vulkan spec.
- Expose `vkGetIOSurfaceMVK()` and `vkUseIOSurfaceMVK()` without requiring _Objective-C_.
- Default MoltenVK build using `C++17` and compiler optimization setting `-O2`.
- API fix to remove `#include "SPIRVReflection.h"` from `SPIRVToMSLConverter.h` header.
- Support _Xcode 12.5_ build settings, build warnings, and SDK change to availability of
  `[MTLDevice supportsBCTextureCompression]` on _Mac Catalyst_.
- Add support for new AMD devices supporting 32 lanes.
- Improve handling of sampler border color and mirror edge clamp.
- Improve cache hits when matching `SPIRVToMSLConversionConfiguration` structs to each other 
  to find a cached shader, by only considering resources from the current shader stage.
- Rename `kMVKShaderStageMax` to `kMVKShaderStageCount`.
- Fix crash when requesting `MTLCommandBuffer` logs in runtime debug mode on older OS versions.
- Fix synchronization issue with locking `MTLArgumentEncoder` for Metal Argument Buffers.
- Fix race condition on submission fence during device loss.
- Fix crash due to incorrect number of attachments when clearing.
- Fix crash using memoryless storage for input attachments on Apple Silicon.
- Fix issue where M1 GPU does not support reusing Metal visibility buffer offsets
  across separate render encoders within a single Metal command buffer (Vulkan submit).
- On command buffer submission failure, if `MVKConfiguration::resumeLostDevice` enabled,  do not release 
  waits on `VkDevice`, and do not return `VK_ERROR_DEVICE_LOST`, unless `VkPhysicalDevice` is also lost.
- Fix inconsistent handling of linear attachment decisions on Apple Silicon.
- Fix small memory leak during swapchain creation.
- Fix stencil clear incorrectly using using the depth `loadOp`,  when stencil is smaller than render area.
- Reorganize coherent texture flushing on memory map and unmap`.
- Fix issues where data in temporary internal buffers are discarded while in use.
- Protect against crash when retrieving `MTLTexture` when `VkImage` has no `VkDeviceMemory` bound.
- Adjust some `VkPhysicalDeviceLimits` values for Vulkan and Metal compliance. 
- Fix internal reference from `SPIRV_CROSS_NAMESPACE_OVERRIDE` to `SPIRV_CROSS_NAMESPACE`.
- Add label strings to `MTLCommandBuffers`, based on use type, for GPU Capture debugging.
- Add `Scripts/runcts` script as a convenience for running Vulkan CTS tests.
- Support _Xcode 13_ SDK APIs and build settings.
- Update dependency libraries to match _Vulkan SDK 1.2.182_.
- Update to latest SPIRV-Cross version:
	- MSL: Handle array of IO variable with Component decoration.
	- MSL: Handle array with component when we cannot rely on `user()` attrib.
	- MSL: Improve handling of split tessellation access chains.
	- MSL: Always enable support for base vertex/index on _iOS_.




MoltenVK 1.1.3
--------------

Released 2021/04/27

- Add beta support for using Metal argument buffers for shader resources on _macOS_, by setting 
  `MVK_CONFIG_USE_METAL_ARGUMENT_BUFFERS` environment variable (disabled by default). This dramatically
  expands the number of resources that can be submitted to a pipeline stage, per the Vulkan
  `VK_EXT_descriptor_indexing` extension. **Currently available on _macOS 11.0 (Big Sur)_ or later, 
  and on earlier _macOS_ versions on _Intel_ GPU's**.
- Add support for `HDR10` colorspace via `VK_COLOR_SPACE_HDR10_HLG_EXT` and `VK_COLOR_SPACE_HDR10_ST2084_EXT`.
- Always explicitly set `CAMetalLayer` colorspace property based on _Vulkan_ parameters, 
  and don't rely on _Metal_ default values.
- Add `MVKConfiguration::resumeLostDevice` and `MVK_CONFIG_RESUME_LOST_DEVICE` env var,
  to allow `VkDevice` to resume after non-fatal `VK_ERROR_DEVICE_LOST` error.
- `MVKDescriptorPool` pools its descriptor sets.
- Enable `MVKConfiguration::preallocateDescriptors` and `MVK_CONFIG_PREALLOCATE_DESCRIPTORS` 
  environment variable by default to preallocate descriptors when a `VkDescriptorPool` is created.
- Avoid use of _Metal_ renderpass load and store actions on memoryless attachments.
- Fix memory leak on swapchain destruction.
- Fix `MVKPhysicalDevice::getSurfaceFormats()` returning `VK_FORMAT_UNDEFINED`.
- Fix memory leak where swapchains and images were not destroyed due to a retention loop.
- Fix advertising single-texel alignment capability for texel buffers.
- Fix time and space inefficiencies caused by missed shader cache lookup hits in `MVKShaderLibraryCache`.
- Log enhanced command buffer errors in debug mode.
- Ensure queue submission message logging occurs before submission object is destroyed.
- Remove project qualifiers from references to `SPIRV-Cross` header files.
- Only perform automatic GPU capture on queue identified by `MVKConfiguration::defaultGPUCaptureScopeQueueIndex` 
  and `defaultGPUCaptureScopeQueueFamilyIndex`.
- Introduce `MVKConfigLogLevelBits`, `MVKConfigAutoGPUCaptureScopeBits`, and `MVKConfigTraceVulkanCallsBits` 
  enums to specify config API  values in a Vulkan-friendly manner, while automatically documenting the same values for env vars.
- Add `MVKConfiguration::apiVersionToAdvertise` and `MVK_CONFIG_API_VERSION_TO_ADVERTISE` 
  env var to configure **MoltenVK** to advertise a particular _Vulkan_ version.
- Add `MVKConfiguration::advertiseExtensions` and `MVK_CONFIG_ADVERTISE_EXTENSIONS` 
  env var to configure **MoltenVK** to force advertising support for no, or minimally few, _Vulkan_  extensions.
- Remove the `Hologram` and `API-Samples` demo apps, and remove 
  `LunarG/VulkanSamples` as a dependency library.
- Add `NDEBUG` macro to all Release builds to remove `assert()` calls.
- Update `VK_MVK_MOLTENVK_SPEC_VERSION` to `31`.
- Update dependency libraries to match _Vulkan SDK 1.2.176_.
- Update to latest SPIRV-Cross version:
	- MSL: Support long `ulong` types in buffers in 2.3+.
	- MSL: Support padding Metal argument buffer entries based on argument index.
	- Add interfaces to aid with LTO-style optimization
	- Handle edge cases in `OpCopyMemory`.




MoltenVK 1.1.2
--------------

Released 2021/02/22

- Advertise support for `shaderInt64` feature.
- Support fast math on MSL compiler via `MVKConfiguration::fastMathEnabled` configuration 
  setting and `MVK_CONFIG_FAST_MATH_ENABLED` environment variable (enabled by default).
- Support compiling MSL with position invariance if indicated in SPIRV shader.
- `vkGetMoltenVKConfigurationMVK()` and `vkSetMoltenVKConfigurationMVK()` functions
  can now be used with a `VkInstance` from another Vulkan layer, or with a `VK_NULL_HANDLE VkInstance`.
- `MVKConfiguration` extended to cover all MoltenVK environment variables.
- Report accurate value of 8 for `VkPhysicalDeviceLimits::maxBoundDescriptorSets`.
- Advertise macOS M1 GPU as `VK_PHYSICAL_DEVICE_TYPE_INTEGRATED_GPU`.
- For Vulkan semaphores, prefer using `MTLFence` over `MTLEvent`.
- Support `immmutableSamplers` with sampler arrays.
- Query pools write to dedicated temporary internal buffer to span multiple render passes 
  and support larger query counts.
- Fixes for race conditions in CTS multithread tests, guarding `MTLDevice` on cross-thread syncing.
- Set Metal buffer alignment to 256 on non-Apple Silicon iOS/tvOS simulators.
- `MVKMTLBufferAllocation`: Support device-local temp buffers for tessellation, 
  indirect multiview, or occlusion queries buffer usage.
- `MVKPixelFormats`: Enable `RenderTarget` usage for linear textures on Apple GPUs.
- `MVKRenderPass`: Use a non-trivial granularity for TBDR GPUs.
- Don't use barriers in render passes on Apple GPUs.
- `MVKGraphicsPipeline`: Fix color write mask with `RGB9E5` RTs.
- `MVKImagePlane`: When sync'ing, create the texture if it doesn't exist.
- `MVKRenderPass`: Don't use `Load/Store` actions for memoryless.
- `MVKRenderPass`: Only use `MTLStorageModeMemoryless` where available.
- `MVKDeviceMemory`: Don't consider Memoryless host-accessible on *macOS/tvOS*.
- `MVKCmdResolveImage` fix incorrectly changing first resolve layer's src/dst base layer.
- `MVKPhysicalDevice`: Require Mac family 2 for render without attachments.
- `MVKPhysicalDevice`: Disable SIMD-group permutation for Mac family 1.
- `MVKPhysicalDevice`: Clamp maximum buffer range to 4 GiB - 1.
- `MVKMTLBufferAllocation`: Mark temp buffers as volatile.
- `SPIRVReflection`: Multiple entry point support for `getShaderOutputs()`.
- Remove obsolete `MVKVector`, which was long ago replaced with `MVKSmallVector`.
- Remove official support for submitting shaders directly containing MSL source code or compiled MSL code.
  MSL shaders may still be directly submitted, and may work, but it is not officially supported at this time.
  Future versions of **MoltenVK** may support direct MSL submission again.
- Remove `ONLY_ACTIVE_ARCH` from Debug builds. **MoltenVK _Debug_** builds now build for all platform architectures.
- Add ability to automatically capture first GPU frame by setting `MVKConfiguration::autoGPUCaptureScope`
  (or environment variable `MVK_CONFIG_AUTO_GPU_CAPTURE_SCOPE`) to `2`.
- Support _GitHub Actions_ for CI builds on pull requests.
- Support pre-built binary artifacts from _GitHub Actions_ CI builds.
- `Makefile` and `fetchDependencies` support `xcpretty`, if available.
- Remove support for _Travis-CI_.
- Update `VK_MVK_MOLTENVK_SPEC_VERSION` to `30`.
- Update copyright notices to year 2021.
- Update Xcode build settings check to _Xcode 12.4_.
- Support legacy building on _Xcode 11.7_.
- Update dependency libraries to match *Vulkan SDK 1.2.170*.
- Update to latest SPIRV-Cross version:
	- MSL: Gracefully assign automatic input locations to builtin attributes.
	- MSL: Refactor out location consumption count computation.
	- MSL: Always return `[[position]]` when required.
	- MSL: Fix some edge cases in input attachment handling.
	- MSL: Fix various bugs with framebuffer fetch on macOS and argument buffers.
	- MSL: Always use input_attachment_index for framebuffer fetch binding.
	- MSL: Make sure initialized output builtins are considered active.
	- MSL: Always enable Outputs in vertex stages.
	- MSL: Only consider builtin variables and flatten builtin arrays if they are part of IO interface.
	- MSL: Handle load and store to TessLevel array in TESC.
	- MSL: Fixup type when using tessellation levels in TESC functions.
	- MSL: Fix automatic assign of builtin attributes in tessellation.
	- GLSL/MSL: Handle more complicated tessellation Output initializers.
	- MSL: Emit correct initializer for tessellation control points.
	- MSL: Handle initializers for tess levels.
	- MSL: Fix initializer for tess level outputs.
	- MSL: Fix broken reserved identifier handling for entry points.
	- MSL: Handle reserved identifiers for entry point.
	- Fix pathological complexity explosion for certain shaders.
	- Improve handling of complex variable initialization.
	- Expose position invariance.


MoltenVK 1.1.1
--------------

Released 2020/12/09

- Add support for extensions:
	- `VK_KHR_sampler_mirror_clamp_to_edge` (iOS)
	- `VK_KHR_timeline_semaphore`
	- `VK_EXT_descriptor_indexing` (initial release limited to Metal Tier 1: 96/128 textures, 16 samplers)
	- `VK_EXT_post_depth_coverage` (macOS)
	- `VK_EXT_private_data`
	- `VK_EXT_subgroup_size_control`
	- `VK_EXT_texture_compression_astc_hdr`
	- `VK_AMD_shader_image_load_store` (macOS)
	- `VK_IMG_format_pvrtc` (macOS)
- Support the *Mac Catalyst* platform for *iOS* apps on *macOS 11.0+*, 
  under both `x86_64` and `arm64` architectures.
- Re-enable `MTLEvent`-based semaphores and fix several `MVKSync` issues.
- Use `VK_KHR_image_format_list` to disable `MTLTextureUsagePixelFormatView`
  if only swizzles or `sRGB` conversion will be used for image views, improving 
  performance on *iOS* by allowing Metal to use lossless texture compression.
- Handle device loss.
- Fix crash in `vkUpdateDescriptorSets()` when copying inline block descriptors.
- Fix Metal validation error when unused elements in an array of sampler are not populated by descriptors.
- Fix crashes in `vkUseIOSurfaceMVK()` on chroma sampling and double releasing of`MTLTexture`.
- Fix potential drawable present race conditions.
- Fix crash in `vkUpdateDescriptorSets()` when copying inline block descriptors.
- Fix Metal validation error when unused elements in an array of sampler are not populated by descriptors.
- Move *Metal* drawable presentation from `MTLCommandBuffer` to `MTLDrawable`
  to improve performance and reduce blocking.
- Allow binding descriptor set using layout different than it was created with.
- Report `VkPhysicalDeviceLimits::maxPerStageDescriptorStorageImages` as Metal limit of `8`.
- Increase per-stage texture count to `96` for A11 SoC's and above.
- Use variable descriptor count when determining descriptor binding count.
- Support setting sizes of SPIR-V unsized arrays.
- Support `MTLStorageTypeMemoryless` for Apple Silicon on Mac.
- Support Apple GPU pixel formats with Apple Silicon on Mac.
- Allow linear images on Apple GPUs in Blit and Clear commands.
- Apple family 7 GPUs (A14) on iOS support multisample layered rendering, 
  as well as sampler border colors and the mirror clamp to edge sampler address mode.
- Set fill mode, depth bias, viewport, and scissor states before clearing attachments
- Disable culling for the duration of `vkCmdClearAttachments()`
- `MVKDevice` increase minimum OS for shared-storage textures.
- `MVKDevice` set properties for Apple Silicon GPUs on macOS.
- `MVKQueue` only create one `GPUCaptureScope` per queue.
- `MVKSamplerYcbcrConversion` always make sure there is one plane.
- `MVKPhysicalDevice` correct fragment input component limit.
- `MVKPhysicalDevice` set max visibility buffer size to 256 kiB where supported.
- `MVKPhysicalDevice` expose support for interpolation functions.
- `MVKPhysicalDevice` enable 3D compressed textures on *iOS/tvOS*, and forbid ETC2 and EAC 
   3D textures on all platforms. Apple GPUs do not support 3D for those.
- `MVKPhysicalDevice` enable Apple family 7 features on *iOS*.
- `MVKPhysicalDevice` remove need to call `initGPUInfoProperties()` twice.
- `MVKPhysicalDevice` correct max descriptor set resources.
- `MVKPhysicalDevice` reduce maximum point size to 64.
- `MVKPhysicalDevice` enable strictLines for Intel and NVIDIA.
- `MVKPhysicalDevice` enable `shaderResourceMinLod` on *iOS*.
- `MVKPhysicalDevice` set correct subgroup properties.
- `MVKPhysicalDevice` enable texture swizzle on all Apple GPUs.
- `MVKPipelineLayout` only set configuration result if validating.
- `MVKPipeline` fix calculation of atomic image buffer addresses.
- `MVKPipeline` disable rasterization if culling both sides and don't try to add a fragment shader.
- `MVKPipeline` shorten vertex attribute format's length when `stride` < `size`.
- `MVKGraphicsPipeline` handle `minSampleShading`.
- `MVKImage` always use texel buffers for linear images in `MTLHeaps`.
- `MVKImage` make sure plane heap offsets are properly aligned.
- `MVKImage` always set the depth plane when rendering to a 3D image.
- `MVKImage` avoid swizzling storage and/or attachment image views.
- `MVKImage` avoid texel buffer for atomics if view format list
    exists and does not include either `R32_UINT` or `R32_SINT` format.
- `MVKImageView` always ignore transfer usages.
- `MVKBufferView` avoid triggering `bytesPerRow` validation warning.
- `MVKDescriptorSetLayout` speed up lookup of descriptor index and streamline binding access.
- `MVKCmdBlitImage` use layered draws when possible.
- `MVKCmdBlitImage` add 0.5 to layer index before interpolating.
- `MVKCmdBlitImage` support depth/stencil blits with inversion and scaling.
- `MVKSwapchain`  allow images whose size doesn't match the `CAMetalLayer`.
- `MVKPixelFormats` add 0.5 ULP to clear values for normalized formats.
- `MVKCommandEncoder` don't set `renderTargetArrayLength` for mixed 2D/3D renders.
- `MVKExtensions` add missing *tvOS* case for unsupported extensions.
- `MVKDescriptorSetLayout` sort and hold bindings by binding number.
- `MVKDescriptor` simplify subclass implementations.
- `MVKComputePipeline` override max threads per threadgroup.
- `MVKGPUCapture` make sure the `MTLCaptureScope` has only one reference.
- `MoltenShaderConverter` fix *tvOS* build to support *tvOS 9.0*.
- Support building external libraries and dylibs against sanitizers.
- Clarify documentation on mapping limitations for host-coherent image memory on *macOS*.
- Add validation policy for MoltenVK development to `README.md` document.
- Update Xcode build settings check to Xcode 12.2.
- Update `VK_MVK_MOLTENVK_SPEC_VERSION` to `29`.
- Update dependency libraries to match *Vulkan SDK 1.2.162*.
- Update to latest SPIRV-Cross version:
	- MSL: Support `SPV_EXT_demote_to_helper_invocation` for MSL 2.3.
	- MSL: Support run-time sized image and sampler arrays
        (`GL_EXT_nonuniform_qualifier/SPV_EXT_descriptor_indexing`).
	- MSL: Support atomic access to images from argument buffers.
	- MSL: Add missing interlock handling to atomic image buffers.
	- MSL: Fix calculation of atomic image buffer address.
	- MSL: Support querying and modifying generated combined sampler suffix.
	- MSL: Don't use a bitcast for tessellation levels in tesc shaders.
	- MSL: Handle Offset and Grad operands for 1D-as-2D textures.
	- MSL: Don't remove periods from swizzle buffer index exprs.
	- MSL: Correct definitions of subgroup ballot mask variables.
	- MSL: Extract global variables from subgroup ballot operations.
	- MSL: Mask ballots passed to ballot bit ops.
	- MSL: Don't mask off inactive bits in ballot masks.
	- MSL: Support vectors with `OpGroupNonUniformAllEqual`.
	- MSL: Cast broadcast booleans to `ushort`.
	- MSL: Do not use `component::x` gather for `depth2d` textures.
	- MSL: For 2.1+, don't disable rasterization for vertex writes.
	- MSL: Allow post-depth coverage on Mac in MSL 2.3.
	- MSL: Allow framebuffer fetch on Mac in MSL 2.3.
	- MSL: Allow Bias and Grad arguments with comparison on Mac in MSL 2.3.
	- MSL: Support pull-model interpolation on MSL 2.3+
	- MSL: Expand subgroup support.
	- MSL: Adjust `FragCoord` for sample-rate shading.
	- MSL: Expose some more features on iOS: `min_lod_clamp()`, `simd_is_helper_thread()`,
	    `barycentric_coord`, and `primitive_id`.
	- MSL: Don't add fixup hooks for builtin variables if they're unused.
	- MSL: Don't try to use `[[thread_index_in_simdgroup]]` in vertex shaders.
	- Handle case where block is loop header, continue AND break block.
	- MSL: Added `fmin3` and `fmax3` library functions to the illegal name list.
	- Added Metal keyword: `level`.
	- Parser: Don't assume `OpTypePointer` will always take a `SPIRType`.
	- Add MIT dual license for the SPIRV-Cross API and CLI.



MoltenVK 1.1.0
--------------

Released 2020/09/28

>**_Note:_** This release contains changes to library paths and framework linking options.

- Add support for Vulkan 1.1, including:
	- The `vkEnumerateInstanceVersion()` function
	- The `vkGetDeviceQueue2()` function
	- Protected memory (non-functional)
	- A feature struct for `VK_KHR_shader_draw_parameters`
	- All extensions that were promoted to core in Vulkan 1.1
- Add support for extensions:
	- `VK_KHR_portability_subset`
	- `VK_KHR_create_renderpass2`
	- `VK_KHR_depth_stencil_resolve`
	- `VK_KHR_external_fence` (non-functional groundwork for future extensions,
	  including support for GCD and Mach semaphores)
	- `VK_KHR_external_fence_capabilities` (non-functional groundwork for future
	  extensions, including support for GCD and Mach semaphores)
	- `VK_KHR_external_semaphore` (non-functional groundwork for future
	  `MTLSharedEvent` Vulkan extension)
	- `VK_KHR_external_semaphore_capabilities` (non-functional groundwork for
	  future `MTLSharedEvent` Vulkan extension)
	- `VK_KHR_multiview`
	- `VK_KHR_shader_subgroup_extended_types`
- Remove support for obsolete `VK_EXTX_portability_subset` extension.
- Redesign build and linking options that leverage newer framework technology:
	- Add comprehensive support for multi-platform, multi-architecture `XCFrameworks`.
	- Build fat single-platform, multi-architecture `dylibs`.
	- Add support for *Apple Silicon* builds for *macOS* and *Simulators*.
	- Remove support for distinct legacy frameworks and static libraries.
	- Remove support for fat libraries and frameworks that span device and simulators.
	- Combine `MoltenVKSPIRVToMSLConverter` and `MoltenVKGLSLToSPIRVConverter` frameworks 
	  into a single `MoltenVKShaderConverter` framework.
- Support copying between 3D and 2D images.
- Support clearing 3D images.
- Support linear images and buffer views in shared memory on *macOS 10.15.5+*.
- Support `VK_IMAGE_CREATE_EXTENDED_USAGE_BIT`.
- Support multiple aliased images for dedicated image memory allocations.
- Improve performance of tessellation control pipeline stage by processing multiple 
  patches per workgroup.
- `vkCmdBindDescriptorSets` order `pDynamicOffsets` by descriptor binding number 
  within each descriptor set.
- `vkCmdCopyImage` on macOS flush non-coherent image memory before copy operation.
- Process multiple patches per workgroup in a tessellation control shader.
- Initialize tessellation related variables conditionally in indirect draws.
- Fix build errors on Simulator not supporting `MTLDrawable` present time options.
- Fix `dynamicOffsets` ordering based on binding index.
- Ensure the base texture is created when creating a view texture.
- Fix features, alignment, and image properties of chroma subsampled formats.
- Disable `variableMultisampleRate` feature.
- Permit renderpass to have no attachments.
- Clear linear images using a compute shader.
- Reject attempts to create compressed linear images.
- Always use a texel buffer for atomic linear storage images.
- Use deferred store actions instead of tracking multi-pass draws.
- Use `MTLRenderPassDescriptor renderTargetWidth` and `renderTargetHeight` on macOS 10.15 and newer.
- Use a 2D non-arrayed view for 2D non-arrayed attachments.
- Use arrayed textures for layered subpass input.
- Use layered rendering when clearing or resolving images whenever possible,
  and take `renderArea` into account.
- Streamline image copying when the entire source is being copied to the entire destination.
- Don't set `renderTargetArrayLength` on devices that don't support it.
- Don't attempt to clear unused attachments and fix vertex count for clearing multiple layers.
- Don't encode commands that draw zero vertices.
- Ignore `addressModeW`  on samplers with unnormalized coordinates.
- Flip GPU when swapchain is created, not when device object is created,
  to optimize this condition if it is not needed.
- Flush source image of a transfer on *macOS*.
- Fix offset for texel buffers and heaps for multi-planar images.
- Fix memory leak when object create fails.
- Fix several use-after-freed errors.
- Fix applying divisors to instanced vertex attributes.
- Fix issue in accessing `MTLTexture` for swapchain image planes.
- Fix occasional crash on vertex stage indirect draws.
- Fix reported image format properties for 1D images as 2D.
- `VK_EXT_vertex_attribute_divisor` fix issues with zero divisors.
- Re-add support for bitcode generation on *iOS* and *tvOS*.
- `fetchDependencies` builds serially by default for better build script integration. 
- Combine `MoltenVKSPIRVToMSLConverter` and `MoltenVKGLSLToSPIRVConverter` 
  frameworks into a single `MoltenVKShaderConverter` framework.
- Fix Metal validation error when occlusion query and renderpass are in separate 
  Vulkan command buffers.
- Fix a crash on starting a query outside a render pass.
- Fix Metal validation error that forbids rendering to an image of zero size.
- Fix issue where descriptor pool releasing descriptor sets it doesn't own.
- Fix issue where load/store actions not set in renderpass that includes compute stage.
- Prevent accidental `setColorStoreAction` for non-color attachments.
- Fix image copy destination extent of compressed images.
- Fix image resolve sub-region extent.
- Fix owner of merged `MVKShaderLibraries`.
- Fix rounding of buffer sizing when `VK_WHOLE_SIZE` is used.
- Fix detection of indexed draw calls.
- `vkSetMTLTextureMVK()` Fix crash if incoming `MTLTexture` does not have an associated `IOSurface`. 
- Update dependency libraries to match *Vulkan SDK 1.2.154*.
- Update to latest SPIRV-Cross version:
	- MSL: Fix handling of matrices and structs in the output control point array.
	- MSL: Enclose args when convert `distance(a,b)` to `abs(a-b)`.
	- MSL: Fix multiview view index calculation with a non-zero base instance.
	- MSL: Don't set the layer for multiview if the device doesn't support it.
	- MSL: Fix `OpCompositeInsert` and `OpVectorInsertDynamic`.
	- MSL: Support layered input attachments.
	- Ensure that we use primary alias type when emitting flattened members.
	- Only rewrite type aliases for the base type.
	- Overhaul how we deal with reserved identifiers.
	- Implement a simple evaluator of specialization constants.
	- Deal with case where a selection construct conditionally merges/breaks.
	- Allow `flip_vert_y` in all relevant stages.
	- Clean up conditional branch codegen.



MoltenVK 1.0.44
---------------

Released 2020/07/28

- Add support for extensions:
	- `VK_KHR_driver_properties`
	- `VK_KHR_sampler_ycbcr_conversion`
	- `VK_EXT_image_robustness`
	- `VK_EXT_robustness2`
- Add native support for `VK_FORMAT_D16_UNORM` on **_iOS 13.0+_** and **_tvOS 13.0+_**.
- Add support for **_tvOS_** platform.
- Add support for **_iOS Simulator_** and **_tvOS Simulator_** build destinations.
- Cube demo runs on **_tvOS_**, **_iOS Simulator_**, and **_tvOS Simulator_**.
- **_MoltenVK_** Xcode schemes support building fat *Platform+Simulator* binaries.
- `Makefile` supports building fat *Platform+Simulator* binaries, plus *Debug* builds.
- `fetchDependencies` script supports platform build selection, plus parallel builds.
- `vkCmdBlitImage()` returns error if scaling or inverting to linear image on *macOS*.
- Support `VK_FORMAT_A2B10G10R10_UNORM_PACK32` as a surface format.
- Support `VkPipelineMultisampleStateCreateInfo::pSampleMask`.
- Support `VkPhysicalDeviceSubgroupProperties`.
- Fix memory layout of inline uniform blocks.
- Fix issue where mapped host-coherent device memory not updated from image contents on *macOS*.
- Fix image memory sizing and offsets.
- Fix small memory leak when setting swapchain color space.
- Fix new and unexpected App Store failure on newly deprecated color space values.
- Fix intermittent concurrent shader specialization race condition.
- Fix offsets when flushing buffer data to GPU.
- Fix issue where expected buffer-sizes buffer not bound to Metal compute encoder.
- Ensure fragment shader inputs to have as many components as vertex shader outputs.
- Include vertex attribute size when testing whether attribute offset exceeds stride.
- Add support for `USCALED/SSCALED` vertex formats.
- Add host-coherent texel buffer caching just for buffer views.
- Include MoltenVK Git revision hash in `VkPhysicalDeviceProperties::pipelineCacheUUID`.
- Add `MVKPhysicalDeviceMetalFeatures::vertexStrideAlignment` to track Metal vertex binding stride alignment.
- Add `MVKPhysicalDeviceMetalFeatures::indirectTessellationDrawing` to track if indirect tessellation drawing is supported.
- Remove use of `@available()` directive as it was causing issues in some build environments.
- Pass pipeline sample mask, if present, to SPIRV-Cross.
- Refactor **MoltenVK** *Xcode* build architectures.
- Demo `API-Samples generateSPIRVShaders` no longer builds `MoltenVKShaderController` tool.
- Update `VK_MVK_MOLTENVK_SPEC_VERSION` to `27`.
- Update dependency libraries to match *Vulkan SDK 1.2.148*.
- Update to latest SPIRV-Cross version:
	- MSL: Add support for processing more than one patch per workgroup.
	- MSL: Workaround broken scalar access chain behavior in MSL LLVM IR / AIR.
	- MSL: Do not emit swizzled writes in packing fixups.
	- MSL: Ensure `OpStore` source operands are marked for inclusion in function arguments.
	- MSL: Enabling setting an additional fixed `sampleMask` in fragment shaders.
	- MSL: Remove obsolete `MSLVertexAttr` and `MSLShaderInput` members.
	- MSL: Fix up input variables' vector lengths in all stages.
	- MSL: Improve handling of array types in buffer objects.
	- MSL: Deal with loading non-value-type arrays.
	- MSL: Deal with array load-store in buffer-block structs.
	- MSL: Use input attachment index directly for resource index fallback.
	- Fix missing switch cases in `Y'CbCr` conversion.
	- Implement context-sensitive expression read tracking.



MoltenVK 1.0.43
---------------

Released 2020/06/09

- Fix issue in reporting properties of substitutable `VkFormats`.
- Fix vertex attribute offset adjustments when vertex buffer stride is zero.
- Update `fetchDependencies` script to use pre-built `spirv-tools` files by default.
- Update `maxVertexInputBindingStride` and `maxVertexInputAttributeOffset` 
  to minimum Vulkan values.
- Numerous documentation typo corrections.
- Update `VK_MVK_MOLTENVK_SPEC_VERSION` to `26`.
- Update Travis CI to Xcode 11.5.



MoltenVK 1.0.42
---------------

Released 2020/06/01

- Add support for extensions:
	- `VK_GOOGLE_display_timing`
	- `VK_KHR_external_memory` (non-functional groundwork for future 
	  Metal-resource Vulkan extension).
	- `VK_KHR_external_memory_capabilities` (non-functional groundwork 
	   for future Metal-resource Vulkan extension).
- Memory consumption improvements in command handling and vector pre-allocation optimizations.
- `vkQueuePresentKHR()` returns a `VkResult` for each swapchain.
- `MVKPipeline` disable fragment shader outputs for unused attachments.
- `MVKBuffer` support texel buffers in host-coherent memory on Mac.
- `MVKDescriptor` pass buffers to shaders that do atomic image accesses.
- Support vertex attribute offsets larger than the vertex buffer stride.
- Fix crash when more than two GPUs.
- Fix issue where `vkGetPhysicalDeviceFormatProperties()` incorrectly returned 
  properties for unsupported formats.
- Fix stack overflow in when logging and reporting very long messages.
- Fix situation where compute pipeline state not retained across copy and renderpass operations.
- Fix buffer offset calculation.
- Fixes to maximum FPS calculations.
- Fix buffer size passed to shaders when `VkDescriptorBufferInfo.range` set to `VK_WHOLE_SIZE`.
- Update maximum number of framebuffer layers to 2048.
- Support stencil only image formats in identity swizzle case.
- Enables format atomic capabilities only when format supports it.
- Add `MVKSmallVector` as a more memory efficient substitute of `MVKVector`.
- Reinstate `VulkanSamples API-Samples` demo apps and add 
  `input_attachment` and `push_descriptors` demos.
- Add `MVK_CONFIG_AUTO_GPU_CAPTURE_OUTPUT_FILE` environment variable 
  to support capturing GPU traces to a file.
- Consolidate frame and non-frame performance reporting.
	- Remove `vkGetSwapchainPerformanceMVK()` from API.
	- Swapchain performance can be retrieved with other activity performance 
	  through `vkGetPerformanceStatisticsMVK()`.
	- Add `MVK_CONFIG_PERFORMANCE_LOGGING_INLINE` env var to enable/disable
	  logging of performance of each activity when it happens. 
	- Reduce thread locking on performance statistics collection.
- Numerous documentation typo corrections.
- Support Xcode 11.5.
- Update dependency libraries to match *Vulkan SDK 1.2.141*.
- Update to latest SPIRV-Cross version:
	- MSL: mark `BuiltInFragCoord` as implicitly used for subpass reads.
	- MSL: Deal with cases where builtin is implicitly needed, declared, but unused.
	- MSL: Do not use base expression with PhysicalTypeID `OpCompositeExtract`.
	- MSL: Add options to control emission of fragment outputs.
	- MSL: Force disabled fragment builtins to have the right name.
	- MSL: Allow removing clip distance user varyings.
	- MSL: Support edge case with DX layout in scalar block layout.
	- MSL: Deal correctly with initializers on Private variables.
	- MSL: Fix case where `subpassInput` is passed to leaf functions.
	- MSL: Redirect member indices when buffer has been sorted by Offset.
	- MSL: If the packed type is scalar, don't emit "pack_" prefix.
	- MSL: Avoid packed arrays in more cases.
	- Do not add NonWritable/NonReadable decorations for regular images.
	- Expose a query if samplers or images are comparison resources.



MoltenVK 1.0.41
---------------

Released 2020/04/05

- Accurately populate Vulkan `VkFormatProperties` from `MTLPixelFormat` capabilities, 
  taking into consideration variations across `MTLDevice` Features Sets.
- Validate format capabilities for MSAA, renderpass attachments, and `vkCmdResolveImage()`.
- Fix issue where immutable samplers are removed during descriptor update.
- Guard against Metal validation assertion from reuse of query number within a single `MTLRenderEncoder`.
- Increase value of `VkPhysicalDeviceLimits::minStorageBufferOffsetAlignment` 
  to `16` to avoid Metal validation assertions.
- Add ability to disable command memory pooling using `MVK_CONFIG_USE_COMMAND_POOLING`
  environment variable.
- Fix memory leak when pre-filling `MTLCommandBuffers` using `MVK_CONFIG_PREFILL_METAL_COMMAND_BUFFERS`.
- Fix issue causing screen captures from swapchain image to deadlock.
- Fix memory estimates for iOS 13+.
- Broaden conditions for host read sync for image memory barriers on macOS.
- Fix issue of reseting `CAMetalDrawable` and `MTLTexture` of peer swapchain images.
- Fix occasional missing Metal buffer binding when only offset changes.
- Fix the `make install` build command to overwrite the existing framework in the system
  framework library, and update `README.md` to clarify the instructions for using `make install`. 
- Update the `README.md` and `MoltenVK_Runtime_UserGuide.md` documents to clarify that 
  **MoltenVK** is not a fully-compliant implementation of *Vulkan*.
- Support Xcode 11.4.
- Disable `API-Samples` demos and document in `Demos/README.md`.
- Update dependency libraries to match *Vulkan SDK 1.2.135*.
- Update to latest SPIRV-Cross version:
	- MSL: Support inline uniform blocks in argument buffers.
	- MSL: Move inline uniform blocks to the end of the argument buffer.
	- MSL: Fix access chain for deep struct hierarchy on array of buffers.
	- MSL: Remove old memory_scope flag from iOS barriers.
	- MSL: Fixes to array handling.



MoltenVK 1.0.40
---------------

Released 2020/01/22

- Refactor descriptor management to reduce memory footprint and fix caching leak.
- Add `MVK_CONFIG_PREALLOCATE_DESCRIPTORS` environment variable to support preallocated 
  descriptor pooling within a `VkDescriptorPool` via the `VkDescriptorPoolSize` values.
- Fix crash when app does not use queue family zero.
- Fix buffer offset in `vkCmdPushDescriptorSet()` for non-dedicated buffer memory.
- Fix Metal validation error on push constant sizing differences between C and MSL structs.
- Use `MTLBuffer` when inline uniform block descriptor is written to instead of copying host-side bytes.
- Fix `EXT_inline_uniform_block` when using push descriptor sets.
- Merge buffer and inline unions to fix issue where binding inline descriptor would interfere with
  future binds on the same set index in the same command buffer (now only used in push case anyway).
- Track performance of `CAMetalLayer nextDrawable` call.
- Document recommendation to use 3 swapchain images, particularly with full-screen rendering.
- Update `MoltenVK_Runtime_UserGuide.md` to better explain runtime environment variables.
- Update `VK_MVK_MOLTENVK_SPEC_VERSION` to `24`.
- Update copyright notices to year 2020.
- Update dependency libraries to match *Vulkan SDK 1.2.131*.
- Update to latest SPIRV-Cross version:
	- MSL: Support `ClipDistance` as an input stage variable.
	- MSL: Fix automatic binding allocation for image atomic buffers.
	- MSL: Deal with packing vectors for vertex input/fragment output.
	- MSL: Don't set `OrigID` when emitting component packed vectors.
	- MSL: Add trivial tests for `Component` decoration.
	- MSL: Deal with padded fragment output + `Component` decoration.
	- MSL: Partially implement support for Component decoration in complex scenarios.
	- MSL: Explicitly don't support component packing for tessellation.
	- MSL: Deal with sign on wave `min/max`.
	- MSL: Add support for force-activating IAB resources.
	- Deal with illegal names in types as well.
	- Basic implementation of `OpCopyLogical`.
	- Fix sign handling for `S/UToF`.
	- Fix uninitialized memory issue.
	- Roll custom versions of `isalpha/isalnum`.
	- Update license headers to year 2020.



MoltenVK 1.0.39
---------------

Released 2019/12/16

- Add support for extensions:
	- `VK_EXT_inline_uniform_block`
- Support linear filtering when using `vkCmdBlitImage()`.
- Clamp image copy extents to image extent.
- Fix crash in `fetchDependencies` on build paths containing spaces.
- Fix image subresource sizing calculations for heap-based textures.
- Fix `MTLHeap` memory leak in `MVKDeviceMemory`.
- Fix tessellation break when control stage declares but does not use position builtin.
- Fix inconsistency in reporting device local memory between type and heap on macOS.
- Fix bug where dynamic shader buffers are overflowing.
- Avoid reading env vars inside library constructor functions.
- Update `VK_MVK_MOLTENVK_SPEC_VERSION` to `23`.
- Cube demo use `VK_EXT_metal_surface` extension.
- Support *Xcode 11.3*.
- Update dependency libraries to match *Vulkan SDK 1.1.130*.
- Update to latest SPIRV-Cross version:
	- MSL: Rewrite `tessellation_access_chain()`.
	- MSL: Report tess input array failures more accurately.
	- MSL: Deal with chained access chains for tessellation IO variables.
	- MSL: Fix array of array declaration.
	- MSL: Declare struct type explicitly.
	- MSL: Declare arrays with proper type wrapper.
	- MSL: Remove workaround for passing constant arrays to functions.
	- MSL: Fix unpacking of column from padded matrix.
	- MSL: Fix integer cast.
	- MSL: Add missing reference output.
	- MSL: Ensure stable output for access chain CFG workarounds.
	- MSL: Remove stray `allow_id_rewrite()`.
	- MSL: Do read-only lookups of access_chain_children.
	- MSL: Do not declare variables which will not be unflattened.
	- MSL: Rewrite propagated depth comparison state handling.
	- MSL: Do not declare array of UBO/SSBO as `spvUnsafeArray<T>`.
	- MSL: Remove dubious workaround code in `unpack_expression()`.
	- MSL: Remove hacky workaround for patch constant passing.
	- MSL: Revert hack with `kBufferSizeBufferBinding`.
	- MSL: Remove stale code for texture swizzle.
	- MSL: Avoid some fallthrough warnings.
	- Expose as public `Compiler::update_active_builtins()` and `has_active_builtin()`.
	- Implement constant empty struct correctly on all backends.
	- Mark loop headers as complex as early as possible.
	- Clean up call to `builtin_translates_to_nonarray()`.
	- Fix broken access tracking for `OpFunctionCall` results.
	- Avoid including stdexcept in no-exception environment.
	- Add `spvc_type_get_base_type_id()`.



MoltenVK 1.0.38
---------------

Released 2019/10/30

- Add support for Metal 3.0 capabilities.
- Add support for extensions:
	- `VK_EXT_swapchain_colorspace` (*iOS*, already supported on *macOS*).
	- `VK_EXT_hdr_metadata` (*macOS*)
- Use native texture swizzling when available.
- Set default value of the `MVK_ALLOW_METAL_FENCES` environment variable to `1 (true)`, 
  to enable use of `MTLFence` for Vulkan semaphores, by default.
- Support additional capabilities in 1D images, including rendering, clearing,
  and mipmaps. Add `MVK_CONFIG_TEXTURE_1D_AS_2D` environment variable to 
  enable/disable these capabilities.
- Use placement `MTLHeaps` for `VkDeviceMemory` when possible.
- Report heap sizes accurately when possible.
- Add support for additional colorspace options.
- Add support for the `VkPhysicalDeviceFeatures::shaderResourceMinLod` feature.
- Add support for compressed 3D images on *macOS*.
- Update `MoltenVK_Runtime_UserGuide.md` about embedding `libMoltenVK.dylib` in an application.
- Clarify static linking as the recommended linking approach for *iOS* app store distribution.
- Add request for feedback from people who reject **MoltenVK** to `README.md` document.
- Allow `MVK_CONFIG_SYNCHRONOUS_QUEUE_SUBMITS` build setting to be overridden.
- Fix memory leaks of system classes during `VkInstance` and `VkQueue` creation.
- Fix memory leaks when compiling shaders and pipelines without default OS autorelease pool.
- Fix severe FPS degradation caused by certain swapchain recreation situations.
- Log format substitution error when `MTLPixelFormatDepth24Unorm_Stencil8` is not supported.
- Reduce memory usage by adjusting default memory allocs for many `MVKVectorInline` uses and 
  replacing use of `MVKVectorDefault` with `std::vector` in descriptor set bindings.
- Set value of `VkPhysicalDeviceLimits::maxTexelBufferElements` to more realistic value.
- Add linking separate shader texts to `GLSLToSPRIVConverter`.
- Move generation of `SPIRV-Cross/mvkSpirvCrossRevisionDerived.h` to separate script.
- Support *Xcode 11.1*.
- Update dependency libraries to match *Vulkan SDK 1.1.126*.
- Update to latest SPIRV-Cross version:
	- MSL: Support option for treating 1D textures as 2D textures of height 1.
	- MSL: Fix array copies to/from interpolators.
	- MSL: Fix 16-bit integer literals.
	- MSL: Fix regression with `OpCompositeConstruct` from `std140 float[]`.
	- Fixes cases where discard and demote are called in pure functions 
	  and the function result is not consumed.
	- Do not consider aliased struct types if the master is not a block.
	- Fix `OpVectorExtractDynamic` with spec constant op index.
	- Update SPIR-V headers to SPIR-V 1.5.



MoltenVK 1.0.37
---------------

Released 2019/09/10

- Add support for extensions:
	- `VK_KHR_device_group`
	- `VK_EXT_fragment_shader_interlock`
- Add support for `VkEvent`, using either native `MTLEvent` or emulation when `MTLEvent` not available.
- `vkInvalidateMappedMemoryRanges()` synchronizes managed device memory to CPU.
- Track supported instance and device extensions correctly.
- Revert to supporting host-coherent memory for linear images on macOS.
- Report limit of 64KB for constant buffer bindings on macOS.
- Disable depth and/or stencil testing if corresponding attachment is missing.
- Ensure Vulkan loader magic number is set every time before returning any dispatchable Vulkan handle.
- Fix crash when `VkDeviceCreateInfo` specifies queue families out of numerical order.
- Fix crash in `vkDestroyPipelineLayout()`.
- Fix crash when signalling swapchain semaphore using `MTLEvent`.
- Fix crash when determining alignment of invalid pixel formats.
- `vkCmdBlitImage():` Support format component swizzling.
- `vkCmdClearImage():` Set error if attempt made to clear 1D image, and fix validation of depth attachment formats.
- `vkCreateRenderPass():` Return `VK_ERROR_FORMAT_NOT_SUPPORTED` if format not supported.
- `vkCmdFillBuffer():` Improve performance 150x by using parallelism more effectively.
- Support optional use of `MTLFence` for Vulkan semaphores via the `MVK_ALLOW_METAL_FENCES` environment variable.
- Remove error logging on `VK_TIMEOUT` of `VkSemaphore` and `VkFence`.
- Remove log message warning of obsolescence of `vkCreateMacOSSurfaceMVK()` and `vkCreateIOSSurfaceMVK()` functions.
- Report error only on the first time a format substitution is made.
- Streamline design and use of `MVKSemaphore`.
- Consolidate the various linkable objects into a `MVKLinkableMixin` template base class.
- Use `MVKVector` whenever possible in MoltenVK, especially within render loop.
- No longer prefer dedicated allocations for buffer memory, including buffer-backed images.
- Handle the `compositeAlpha` member of `VkSwapchainCreateInfoKHR`.
- `VkPhysicalDevicePortabilitySubsetFeaturesEXTX::events` set to `true`.
- Always submit surface presentations using `MTLCommandBuffer`. 
  `MVKConfiguration::presentWithCommandBuffer` is now obsolete.
- Don't use `MTLCommandBuffer push/popDebugGroup` if not available.
- `MVKSwapchain::signalWhenAvailable()` add autoreleasepool around `MTLCommandBuffer` use.
- Add ability to automatically cause an *Xcode* GPU capture without developer intervention.
- Update `VK_MVK_MOLTENVK_SPEC_VERSION` to version 22.
- Update to renaming of `VK_INTEL_shader_integer_functions2` enums and structs in latest Vulkan headers.
- Update dependency libraries to match *Vulkan SDK 1.1.121*.
- Update to latest SPIRV-Cross version:
	- Support the `SPV_EXT_fragment_shader_interlock` extension.
	- MSL: Deal with array copies from and to threadgroup.
	- MSL: Deal with `Modf/Frexp` where output is access chain to scalar.
	- MSL: Inline all emitted functions.
	- MSL: Inline all non-entry-point functions.
	- MSL: Add `{Base,}{Vertex,Instance}{,Index}` to `bitcast_from_builtin_load`.
	- MSL: Add support for sampler Y'CbCr conversion.
	- MSL: Force storage images on iOS to use discrete descriptors.
	- MSL: Support dynamic offsets for buffers in argument buffers.
	- MSL: Cleanup temporary use with `emit_uninitialized_temporary`.
	- MSL: Unify the `get_*_address_space()` methods.
	- Assume image and sampler can be `RelaxedPrecision`.
	- Fix post-depth coverage for ESSL.
	- Fix variable scope when switch block exits multiple times.
	- Fix severe performance issue with invariant expression invalidation.
	- Fix `ParsedIR::mark_used_as_array_length(uint32_t id)`
	- Deal correctly with sign on bitfield operations.
	- Elide branches to continue block when continue block is also a merge.
	- Move branchless analysis to CFG.
	- Deal with `ldexp` taking `uint` input.
	- Do not allow base expressions for non-native row-major matrices.
	- Do not force temporary unless continue-only for loop dominates.
	- Fix `ParsedIR::mark_used_as_array_length(uint32_t id)`.
	- Refactor into stronger types in public API.



MoltenVK 1.0.36
---------------

Released 2019/07/25

- Add support for extensions:
	- `VK_KHR_device_group_creation`
	- `VK_KHR_swapchain_mutable_format`
	- `VK_KHR_uniform_buffer_standard_layout`
	- `VK_EXT_metal_surface`
	- `VK_EXT_post_depth_coverage`
	- `VK_EXT_scalar_block_layout`
	- `VK_EXT_shader_stencil_export`
	- `VK_EXT_swapchain_colorspace` (*macOS*)
	- `VK_EXT_texel_buffer_alignment`
	- `VK_AMD_shader_image_load_store_lod`
	- `VK_AMD_shader_trinary_minmax`
	- `VK_INTEL_shader_integer_functions2`
- Support `VK_FORMAT_A2R10G10B10_UNORM_PACK32` as a surface format and view format.
- For shaders created directly from MSL, set function name from 
  `VkPipelineShaderStageCreateInfo::pName`.
- On iOS GPU family 2 and earlier, support immutable depth-compare samplers 
  as `constexpr` samplers hardcoded in MSL.
- `vkCmdCopyImage()` support copying between compressed and uncompressed formats
  and validate that formats are compatible for copying.
- `vkCmdBufferImageCopy()` fix crash when setting bytes per image in non-arrayed images.
- `vkCmdBlitImage()` supports blit between different texture formats, and multisampled images.
- `vkCmdResolveImage()` supports textures of different sizes.
- `vkCmdClearImage()` returns error if texture is not renderable.
- Move push constant binding to `vkCmdBindPipeline()` from `vkCmdBindDescriptorSet()`.
- `MVKDeviceMemory` keep `MTLResourceOptions` aligned with `MTLStorageMode` & `MTLCPUCacheMode`.
- Texture memory requirements don't use shared storage on macOS.
- Add `MTLCommandBuffer` completion timing performance tracking option.
- Expand `MVK_CONFIG_TRACE_VULKAN_CALLS` to optionally log Vulkan call timings.
- Skip `SPIRV-Tools` build in Travis because Travis does not support the required Python 3.
- Separate `SPIRVToMSLConverterContext` into input config and output results.
- Use native Metal texture buffers when available.
- Fix issue with push constants used across multiple draw calls not being applied.
- Fix memory leak in debug marker and debug utils labelling.
- Reduce memory leaks when autorelease pools are not available.
- Fix pipeline cache lookups.
- Fix race condition between swapchain image destruction and presentation completion callback.
- Set Metal texture usage to allow texture copy via view.
- Fix memory leak in debug marker and debug utils labelling.
- Fix issue with push constants used across multiple draw calls not being applied.
- Fix crash when binding descriptor set to layout that has been destroyed and recreated.
- Return error when `MVKImage` created as 1D attachment.
- Reduce use of autoreleased Obj-C objects, and ensure those remaining are 
  covered by deliberate autorelease pools. 
- Document that the functions in `vk_mvk_moltenvk.h` cannot be used with objects 
  retrieved through the *Vulkan SDK Loader and Layers* framework.
- Update `VK_MVK_MOLTENVK_SPEC_VERSION` to 21.
- Update dependency libraries to match Vulkan SDK 1.1.114.
- Update to latest SPIRV-Cross version:
	- MSL: Support `SPV_KHR_multiview` extension.
	- MSL: Support the `SPV_KHR_post_depth_coverage` extension.
	- MSL: Support the `SPV_AMD_shader_trinary_minmax` extension.
	- MSL: Support the `SPV_KHR_device_group` extension.
	- MSL: Support the `SPV_INTEL_shader_integer_functions2` extension.
	- MSL: Support `SubgroupSize` / `SubgroupInvocationID` in fragment.
	- MSL: Support `OpImageQueryLod`.
	- MSL: Support `MinLod` operand.
	- MSL: Support `PrimitiveID` in fragment and barycentrics.
	- MSL: Support 64-bit integers.
	- MSL: Support `OpOuterProduct`.
	- MSL: Support `SubgroupLocalInvocationId` and `SubgroupSize` in all stages.
	- MSL: Support scalar reflect and refract.
	- MSL: Support scalar block layout.
	- MSL: Use the `select()` function for `OpSelect`.
	- MSL: Handle `coherent`, `volatile`, and `restrict`.
	- MSL: Refactor buffer packing logic from ground up.
	- MSL: Fix alignment of packed types.
	- MSL: Handle packed matrices.
	- MSL: Conditionally validate MSL 2.2 shaders.
	- MSL: Rewrite how resource indices are fallback-assigned.
	- MSL: Support custom bindings for argument buffers.
	- MSL: Fix sampling with `FP16` coordinates.
	- MSL: Deal with scalar input values for distance/length/normalize.
	- MSL: Error out on `int64_t/uint64_t` buffer members as unsupported by Metal.
	- MSL: Deal with scalar input values for distance/length/normalize.
	- MSL: Re-roll array expressions in initializers.
	- MSL: New SDK errors out on cull distance.
	- Rewrite how switch block case labels are emitted.
	- Fixes to handling of `OpPhi` and case fallthrough.
	- Fix declaration of loop variables with a `OpPhi` helper copy.
	- Handle more cases with FP16 and texture sampling.
	- Fix variable scope when an `if` or `else` block dominates a variable.
	- Fall back to complex loop if non-trivial continue block is found.
	- Remove unreasonable assertion for `OpTypeImage Sampled` parameter.
	- Propagate NonUniformEXT to dependent expressions.
	- Deal correctly with return sign of bitscan operations.



MoltenVK 1.0.35
---------------

Released 2019/06/13

- Add support for extensions:
	- `VK_EXT_debug_report`
	- `VK_EXT_debug_marker`
	- `VK_EXT_debug_utils`
	- `VK_NV_glsl_shader`
- Support setting workgroup size for shader modules that use 
  MSL directly instead of converting from SPIR-V.
- Tessellation fixes:
	- Don't use `setVertexBytes()` for passing tessellation vertex counts.
	- Fix intermediate Metal renderpasses load and store actions maintaining 
	  attachments appropriately.
	- Use empty depth state for tessellation vertex pre-pass.
	- Fix tessellated indirect draws using wrong kernels to map parameters.
	- Work around potential Metal bug with stage-in indirect buffers.
	- Fix zero local threadgroup size in indirect tessellated rendering.
	- Fix `[[attribute]]` assignment for tessellation evaluation shaders.
- `VkSemaphore` optionally uses `MTLEvent`, if available and 
  `MVK_ALLOW_METAL_EVENTS` environment variable is enabled.
- Add `vkSetWorkgroupSizeMVK()` to set compute kernel workgroup size 
  when using MSL source code or MSL compiled code.
- Allow zero count of viewports and scissors.
- Report image layer limits for attachments in `vkGetPhysicalDeviceImageFormatProperties()`.
- Change log indication of error in logs from `[***MoltenVK ERROR***]` to 
  `[mvk-error]`, for consistency with other log level indications.
- Allow `mvkMTLRenderStagesFromVkPipelineStageFlags()` to map to all Vulkan stages,
  by indicating whether the pipeline barrier should come before or after the stages.
- Automatically update `VkPhysicalDeviceProperties::pipelineCacheUUID` when SPIRV-Cross revision changes. 
- Fix crash when clearing attachments using layered rendering on older macOS devices.
- Fixes to Metal renderpass layered rendering settings.
- `vkCmdClearAttachments()` returns encoder to previous pipeline, depth-stencil & resource state after execution.
- Fix issue clearing stencil attachment via renderpass when depth attachment is not being cleared.
- Fix sporadic crash on `vkDestroySwapchainKHR()`.
- `MoltenVKShaderConverter` tool: Add MSL version and platform command-line options.
- Fix crash on pipeline cache merge after `VkShaderModule` destroyed.
- Fix case where viewport/scissor doesn't get set properly when mixing dynamic and 
  static-configured pipelines in the same command buffer.
- Fix a race condition between sync objects and queries.
- Fix unused attachments terminating loop early.
- Fix offset of buffer view relative to buffer offset within device memory.
- Guard against missing Metal pipeline states when pipeline compilation fails.
- `MVKBuffer`: Force managed storage for linear textures on shared buffers.
- Use device address space when decompressing DXT image data.
- Added missing `texelBufferTextureWidth` setting in `MVKComputePipeline::getMTLFunction()`.
- Fixes and consolidation of external library header references.
- Allow building external dependency libraries in `Debug` mode.
- Enable AMD and NV GLSL extensions when building `glslang` for `MoltenVKGLSLToSPIRVConverter`.
- Make external library header references consistent and add `MVK_EXCLUDE_SPIRV_TOOLS` option.
- MVKVector improvements.
- Update `VK_MVK_MOLTENVK_SPEC_VERSION` to 20.
- Update to latest SPIRV-Cross version:
	- MSL: Add support for subgroup operations.
	- MSL: Support argument buffers and image swizzling.
	- MSL: Add support for `OpArrayLength`.
	- MSL: Only use constant address space for tessellation control shader.
	- MSL: Support native texture_buffer type, throw error on atomics.
	- MSL: Add native texture buffer support.
	- MSL: Deal with texture swizzle on arrays of images.
	- MSL: Fix complex type alias declaration order.
	- MSL: Fix declaration of unused input variables.
	- MSL: Use correct address space when passing array-of-buffers.
	- MSL: Deal correctly with nonuniformEXT qualifier.
	- MSL: Cast texture_buffer index to uint.
	- MSL: Fix nonuniform test.
	- MSL: Fix regression with Private parameter declaration.
	- MSL: Support remapping constexpr samplers by set/binding.
	- MSL: Support Invariant qualifier on position.
	- MSL: Support stencil export.
	- Deal with case where a block is somehow emitted in a duplicated fashion.
	- Fix infinite loop when `OpAtomic*` temporaries are used in other blocks.
	- Fix tests for device->constant address space change in MSL tessellation control shader generation.
	- Accept SPIR-V 1.4 version.



MoltenVK 1.0.34
---------------

Released 2019-04-12

- Add support for tessellation.
- Add correct function entry point handling.
- Add support for `VK_KHR_get_surface_capabilities2` extension.
- Implement newer `VK_KHR_swapchain` extension functions.
- Support the `VK_EXT_host_query_reset` extension.
- Add support for tracking device features enabled during `vkCreateDevice()`.
- Handle surface loss due to window moved between screens or a window style change.
- Allow zero offset and stride combo in `VkVertexInputBindingDescription`.
- API: Add `MVKPhysicalDeviceMetalFeatures::depthSampleCompare`.
- Fix conditions under which functions return `VK_INCOMPLETE`.
- Fix potential memory leak on synchronous command buffer submission.
- Increase shader float constant accuracy beyond 6 digits of precision.
- `fetchDependencies`: Stop on first error.
- Clean up behaviour of sparse binding functions.
- Fix a possible race condition around `MVKMTLBufferAllocation`.
- Fix memory overrun if no vertex buffer found with same binding as a vertex attribute.
- Fix PVRTC texture content loading via memory mapping.
- Fix wrong offset for `vkCmdFillBuffer()` on `VK_WHOLE_SIZE`.
- Fixed crash within `MVKPushConstantsCommandEncoderState` when accessing absent
  graphics pipeline during a compute stage.
- Fixed crash when `MTLRenderPassDescriptor renderTargetWidth` & `renderTargetHeight`
  set on older devices.
- Renderpass width/height clamped to the `renderArea` includes `offset`, not just `extent`, 
  and are set only when layered rendering is supported on device.
- Set options properly on a buffer view's `MTLTextureDescriptor`.
- Don't set `MTLSamplerDescriptor.compareFunction` on devices that don't support it.
- Disable the `shaderStorageImageArrayDynamicIndexing` feature on iOS.
- Debug build mode includes `dSYM` file for each `dylib` file.
- Explicitly build dSYM files in `BUILT_PRODUCTS_DIR` to avoid conflict between 
  macOS and iOS build locations.
- `Makefile` supports `install` target to install `MoltenVK.framework`.
  into `/Library/Frameworks/`.
- Add `MVK_CONFIG_TRACE_VULKAN_CALLS` env var and build setting to log Vulkan calls made by application.
- Log shader performance statistics in any runtime if `MVKConfiguration::performanceLoggingFrameCount` non-zero.
- Suppress visibility warning spam when building Debug macOS from SPIRV-Cross Release build.
- Support Xcode 10.2.
- Update `VK_MVK_MOLTENVK_SPEC_VERSION` to 19.
- MoltenVKShaderConverter tool:
	- Support `cs` & `csh` for compute shader file extensions.
	- Validate converted MSL with a test compilation.
	- Add option to log shader conversion performance.
- Update to latest SPIRV-Cross version:
	- MSL: Add support for Metal 2 indirect argument buffers.
	- MSL: Add support for tessellation control & evaluation shaders.
	- MSL: Support `VK_KHR_push_descriptor`.
	- MSL: Force unnamed array builtin attributes to have a name.
	- MSL: Set location of builtins based on client input.
	- MSL: Ignore duplicate builtin vertex attributes.
	- MSL: Fix crash where variable storage buffer pointers are passed down.
	- MSL: Fix infinite CAS loop on atomic_compare_exchange_weak_explicit().
	- MSL: Fix `depth2d` 4-component fixup.
	- MSL: Expand quad `gl_TessCoord` to a float3.
	- MSL: Fix depth textures which are sampled and compared against.
	- MSL: Emit proper name for optimized UBO/SSBO arrays.
	- MSL: Support emit two layers of address space.
	- MSL: Declare `gl_WorkGroupSize` constant with `[[maybe_unused]]`.
	- MSL: Fix OpLoad of array which is forced to a temporary.
	- Add stable C API and ABI.
	- Performance improvements & reduce pressure on global allocation.
	- Fix case where a struct is loaded which contains a row-major matrix.
	- Fix edge case where opaque types can be declared on stack.
	- Ensure locale handling is safe for multi-threading.
	- Add support for sanitizing address and threads.
	- Add support for `SPV_NV_ray_tracing`.
	- Support -1 index in `OpVectorShuffle`.
	- Deal more flexibly with for-loop & while-loop variations.
	- Detect invalid DoWhileLoop early.
	- Force complex loop in certain rare access chain scenarios.
	- Make locale handling threadsafe.
	- Support do-while where test is negative.
	- Emit loop header variables even for while and dowhile.
	- Properly deal with sign-dependent GLSL opcodes.
	- Deal with mismatched signs in S/U/F conversion opcodes.
	- Rewrite how we deal with locales and decimal point.
	- Fix crash when `backend.int16_t_literal_suffix` set to null.
	- Introduce customizable SPIRV-Cross namespaces and use `MVK_spirv_cross` in MoltenVK.



MoltenVK 1.0.33
---------------

Released 2019/02/28

- Support the `VK_EXT_memory_budget` extension.
- Support  8-bit part of `VK_KHR_shader_float16_int8`.
- Disable the `shaderStorageImageMultisample` feature.
- Modify README.md to direct developers to Vulkan SDK.
- Clarify Xcode version requirements in documentation.
- Use the `MTLDevice registryID` property to locate the GPU in `IOKit`.
- Add GPU device ID for *iOS A12* SoC.
- Allow logging level to be controlled with `MVK_CONFIG_LOG_LEVEL` 
  runtime environment variable.
- Allow forcing use of low-power GPU using `MVK_CONFIG_FORCE_LOW_POWER_GPU` 
  runtime environment variable.
  Set MSL version for shader compiling from Metal feature set.
- Don't warn on identity swizzles when `fullImageViewSwizzle` config setting is enabled.
- Track version of spvAux buffer struct in SPIRV-Cross and fail build if different
  than version expected by MoltenVK.
- Add static and dynamic libraries to MoltenVKShaderConverter project.
- Fix crash from use of MTLDevice registryID on early OS versions.
- `fetchDependencies`: Fix issue loading from `Vulkan-Portability_repo_revision`.
- `fetchDependencies`: Clean MoltenVK build to ensure using latest dependency libs.
- Update `VK_MVK_MOLTENVK_SPEC_VERSION` to 18.
- Update to latest dependency libraries to support SDK 1.1.101.
- Update to latest SPIRV-Cross version:
	- MSL: Implement 8-bit part of `VK_KHR_shader_float16_int8`.
	- MSL: Add a setting to capture vertex shader output to a buffer.
	- MSL: Stop passing the aux buffer around.
	- Support LUTs in single-function CFGs on Private storage class.



MoltenVK 1.0.32
---------------

Released 2019/01/28

- Add support for `VK_EXTX_portability_subset` extension.
- iOS: Support dual-source blending with iOS 11.
- iOS: Support cube arrays with A11. 
- iOS: Support layered rendering and multiple viewports with A12.
- Use combined store-resolve ops when supported and requested in renderpass.
- Fixes to values returned from `vkGetPhysicalDeviceImageFormatProperties()` 
  and `vkGetPhysicalDeviceImageFormatProperties2KHR()`.
- Log and return `VK_ERROR_FEATURE_NOT_PRESENT` error if `vkCreateImageView()` 
  requires shader swizzling but it is not enabled.
- Log and return `VK_ERROR_FEATURE_NOT_PRESENT` error if array of textures or 
  array of samplers requested but not supported.
- Treat all attributes & resources as used by shader when using pre-converted MSL.
- Allow default GPU Capture scope to be assigned to any queue in any queue family.
- VkPhysicalDevice: Correct some features and limits.
- Stop advertising atomic image support.
- `vkSetMTLTextureMVK()` function retains texture object.
- Log to stderr instead of stdout.
- `fetchDependencies`: build `spirv-tools` when attached via symlink.
- Enhancements to `MVKVector`, and set appropriate inline sizing usages.
- Update `VK_MVK_MOLTENVK_SPEC_VERSION` to 17.
- Update to latest SPIRV-Cross version:
	- MSL: Use correct size and alignment rules for structs.
	- MSL: Fix texture projection with Dref.
	- MSL: Deal with resource name aliasing.



MoltenVK 1.0.31
---------------

Released 2019/01/17

- Support runtime config via runtime environment variables
- Add full ImageView swizzling to config, and disable it by default.
- Add GPU switching to config, and enable it by default.
- Add queue family specialization to config, and disable it by default.
- Enable synchronous queue submits as config default.
- Support 4 queue families.
- Pad fragment shader output to 4 components when needed.
- Add support for copying to and from PVRTC images.
- Log Vulkan versions in human readable form when reporting version error.
- Update `VK_MVK_MOLTENVK_SPEC_VERSION` to 16.
- Update copyright to 2019.
- Advertise the `VK_AMD_gpu_shader_half_float` extension.
- Support the `VK_KHR_variable_pointers` extension.
- MoltenVKShaderConverter tool exit with fail code on any file conversion fail.
- Update to latest dependency libraries for Vulkan SDK 1.1.97.
- Update to latest SPIRV-Cross version:
	- MSL: Support SPV_KHR_variable_pointers.
	- MSL: Workaround missing gradient2d() on macOS for typical cascaded shadow mapping.
	- MSL: Fix mapping of identity-swizzled components.
	- MSL: Support composites inside I/O blocks.
	- MSL: Fix case where we pass arrays to functions by value.
	- MSL: Add option to pad fragment outputs.
	- MSL: Fix passing a sampled image to a function.
	- MSL: Support std140 packing rules for float[] and float2[].
	- MSL: Fix image load/store for short vectors.
	- Performance improvements on iterating internal constructs.
	- Update copyright to 2019.



MoltenVK 1.0.30
---------------

Released 2018/12/31

- Allow 2 or 3 swapchain images to support both double and triple buffering.
- Force display to switch to GPU selected by vkCreateDevice() to avoid system 
  view compositor having to copy from that GPU to display GPU.
- Use inline buffer for pipeline auxiliary buffer.
- vkCmdCopyImage: Cast source image to the destination format.
- Result of vkGetPhysicalDeviceFormatProperties2KHR match vkGetPhysicalDeviceFormatProperties.
- MVKImage: Return error for BLOCK_TEXEL_VIEW.
- MVKDescriptorSet: Fix handling of immutable samplers.
- MVKPipeline: Forbid vertex attribute offsets >= stride.
- Fix handling of case where vertex bindings and binding indices don't match up.
- Return VK_TIMEOUT even on zero wait if fences not signalled.
- Support iOS builds for arm64e architecture.
- Improvements to building external libraries.
- Print Vulkan semantics when logging converted GLSL.
- Support uploading S3TC-compressed 3D images.



MoltenVK 1.0.29
---------------

Released 2018/12/15

- Replace use of std::vector with MVKVector to support allocations on stack.
- Add missing include MVKEnvironment.h to MVKImage.mm for IOSurfaces.
- vkCmdClearAttachments apply [[render_target_array_index]] more carefully.
- vkCmdPushDescriptorSet: Fix mapping of binding numbers to descriptor layouts.
- Forbid depth/stencil formats on anything but 2D images.
- MVKCommandPool: Destroy transfer images using the device.
- MVKPipeline: Reject non-multiple-of-4 vertex buffer strides.
- MVKPipeline: Set auxiliary buffer offsets once, on layout creation.
- MVKSampler: Support border colors.
- MVKImage: Round up byte alignment to the nearest power of 2.
- MVKImage: Don't set MTLTextureUsageRenderTarget for non-blittable formats.
- MVKImage: Support image views of 2D multisample array images.
- MVKGraphicsPipeline: Add dummy attachments even when rasterization is off.
- MVKDeviceMemory: Try creating an MTLBuffer before allocating heap memory.
- Add support for VK_FORMAT_A2R10G10B10_UNORM_PACK32.
- Support A8B8G8R8_PACK32 formats.
- Add new formats and fix existing ones.
- On macOS, VK_FORMAT_E5B9G9R9_UFLOAT_PACK32 can only be filtered.
- On macOS, linear textures cannot be blitted to.
- Depth formats cannot be used for a VkBufferView.
- Give every image format we support the BLIT_SRC feature.
- Correct supported features of compressed formats.
- Correct mapping of packed 16-bit formats.
- Add some more vertex formats.
- Don't use char/uchar for clearing/copying 8-bit formats.
- Explicitly set number of sparse image property/requirement info sets to 0.
- Retrieve linear image memory alignment requirements from Metal device.
- For each GPU, log MSL version and updated list of feature sets.
- Cube demo on iOS support Portrait and Landscape device orientation.
- Build the dylib with -fsanitize=address when asan is enabled.
- Fix name of generated dSYM file.
- Update to latest SPIRV-Cross version:
	- MSL don't emit `memory_scope` after MSL 2.0.


MoltenVK 1.0.28
---------------

Released 2018/12/06

- Add support for extensions:
	- VK_KHR_bind_memory2
	- VK_KHR_swapchain_mutable_format
	- VK_KHR_shader_float16_int8
	- VK_KHR_8bit_storage
	- VK_KHR_16bit_storage
	- VK_KHR_relaxed_block_layout
	- VK_KHR_maintenance3
	- VK_KHR_storage_buffer_storage_class
- Add support for 2D multisample array textures.
- Ignore fragment shader if raster discard is enabled.
- Force signedness of shader vertex attributes to match the host.
- In debug configurations, create a dSYM bundle for libMoltenVK.dylib.
- MVKImage: Take lock when setting the MTLTexture manually.
- Optimize MVKFenceSitter.
- Support parallel builds of fetchDependencies to improve build times.
- Change internal header references to increase header path flexibility.
- Update to latest SPIRV-Cross version:
	- MSL: Use an enum instead of two mutually exclusive booleans.
	- MSL: Force signedness of shader vertex attributes to match the host.
	- Support gl_HelperInvocation on GLSL and MSL.


MoltenVK 1.0.27
---------------

Released 2018/11/15

- Remove destroyed resources from descriptor sets.
- Forbid compressed formats on non-2D images.
- Update to latest dependency libraries for Vulkan SDK 1.1.92.
- Update to latest SPIRV-Cross version:
	- MSL: Print early_fragment_tests specifier before fragment shader declaration.
	- MSL: Also pack members at unaligned offsets.
	- MSL: Also pack 2- and 4- element vectors when necessary.
	- MSL: Emit wrapper for SSign (sign() for int types).
	- MSL: Support extended arithmetic opcodes.
	- Handle opcode OpSourceContinued.
	- Handle group decorations.


MoltenVK 1.0.26
---------------

Released 2018/11/06

- Fix memoryTypes order to match Vulkan spec.
- Allow linear images to use host-coherent memory.
- Generate Bitcode in iOS libraries.
- Allow all pipeline attachements to be unused.
- Perform usage checks on 3D images.
- Enhancements to dylib generation script.
- Update to latest SPIRV-Cross version:
	- MSL: Support 8 & 16 bit types.
	- MSL: Updated spec constant support.


MoltenVK 1.0.25
---------------

Released 2018/10/31

- Refactor the build environment.
	- Support creation of static library and build framework and dynamic library from it.
	- Add Makefile to better support command line or script building integration.
	- Update demos to each use one of framework, static library, and dynamic library.
	- Refactor and rename the build scripts.
	- Refactor and rename the Xcode Schemes.
	- Update build and runtime documentation.
- Update shader caching for compatibility with texture swizzling.
- Support polygonMode VK_POLYGON_MODE_POINT.
- vkCreateInstance returns VK_ERROR_INCOMPATIBLE_DRIVER if Metal not available.


MoltenVK 1.0.24
---------------

Released 2018/10/16

- Support arbitrary swizzles of image data.
- Include struct size parameter in VK_MVK_moltenvk extension functions that pass structs that 
  might change size across extension versions.
- Remove vkGetMoltenVKDeviceConfigurationMVK() & vkSetMoltenVKDeviceConfigurationMVK() functions.
- Allocate MVKDescriptorSets from a pool within MVKDescriptorPool
- Support copying between textures of compatible-sized formats
- Support VK_FORMAT_A2B10G10R10_UNORM_PACKED vertex format
- Build scripts support SRCROOT path containing spaces.


MoltenVK 1.0.23
---------------

Released 2018/09/28

- Add support for features:
	- shaderStorageImageMultisample
	- shaderStorageImageReadWithoutFormat
	- shaderStorageImageWriteWithoutFormat
	- shaderUniformBufferArrayDynamicIndexing
	- shaderSampledImageArrayDynamicIndexing
	- shaderStorageBufferArrayDynamicIndexing
	- shaderStorageImageArrayDynamicIndexing
- Support reduced render area
- Support rasterization to missing attachment
- Allocate MVKCommandBuffers from a pool within MVKCommandPool.
- Update glslang version
- Update to latest SPIRV-Cross version:
	- MSL: Improve coordinate handling for buffer reads.
	- MSL: Expand arrays of buffers passed as input.


MoltenVK 1.0.22
---------------

Released 2018/09/25

- Add support for extensions:
	- VK_KHR_maintenance2
    - VK_EXT_vertex_attribute_divisor
    - VK_KHR_sampler_mirror_clamp_to_edge
    - VK_KHR_image_format_list
    - VK_KHR_dedicated_allocation
    - VK_KHR_get_memory_requirements2
    - VK_EXT_shader_viewport_index_layer
- Support multiple viewports and scissor rectangles.
- Support sampleRateShading.
- Support pre-filling Metal command buffer on same thread as Vulkan command buffer.
- Support passing either a CAMetalLayer or an NSView/UIView in the pView member 
  when creating a surface.
- Support views of the stencil aspect of depth/stencil images.
- Improvements to subviews on 3D textures.
- Enforce single queue per queue family to improve Metal command buffer handling.
- Set Metal render target sizes on iOS.
- Fix potential deadlocks on query results and fences.
- Fix memory leak on SPIRV conversion.
- Update to Vulkan header 1.1.85 and latest version of library dependencies.
- Update to latest SPIRV-Cross version:
	- MSL: Handle the ViewportIndex builtin.
	- MSL: Handle the SamplePosition builtin.
	- MSL: Fix OpAtomicIIncrement and OpAtomicIDecrement.
	- MSL: Support array of arrays composites and copying.
	- MSL: Fix issues with casting of builtin integer vectors.


MoltenVK 1.0.21
---------------

Released 2018/09/08

- Add support for extensions:
    - VK_KHR_descriptor_update_template
- Create 3D MTLTextureViews for 2D image views of 3D textures.
- Allow building and packaging MoltenVK for of only iOS or only macOS.
- Move packaging scripts out of Xcode projects and into script files.
- vkUpdateDescriptorSet: Handle copies of uninitialized descriptors.
- vkCmdFillBuffer & vkCmdCopyBuffers: Use dispatch call that supports older OS versions.
- Update to latest SPIRV-Cross version:
	- MSL: Emit F{Min,Max,Clamp} as fast:: and N{Min,Max,Clamp} as precise
	- MSL: Implement multisampled array textures.
	- MSL: Emit spvTexelBufferCoord() on ImageWrite to a Buffer.
	- MSL: Handle interpolation qualifiers.
	- MSL: Account for components when assigning locations to varyings.
	- MSL: Do not emit function constants for version < 1.2.


MoltenVK 1.0.20
---------------

Released 2018/09/01

- Add support for extensions:
    - VK_KHR_maintenance1
	- VK_KHR_shader_draw_parameters
	- VK_KHR_get_physical_device_properties2
	- VK_KHR_push_descriptor
- Add ability to track and access supported and enabled extensions.
- Update to latest SPIRV-Cross version.


MoltenVK 1.0.19
---------------

Released 2018/08/23

- Move MoltenVK config to instance instead of device.
- Add MVKConfiguration and deprecate MVKDeviceConfiguration.
- Add vkGetMoltenVKConfigurationMVK() and deprecate vkGetMoltenVKDeviceConfigurationMVK().
- Add vkSetMoltenVKConfigurationMVK() and deprecate vkSetMoltenVKDeviceConfigurationMVK().
- Add build setting overrides for all initial MVKConfiguration member values.
- Support Xcode 10: Explicitly specify MoltenVKSPIRVToMSLConverter as prelink library.
- Update to Vulkan header 1.1.83 and latest version of library dependencies.


MoltenVK 1.0.18
---------------

Released 2018/08/15

- vkCmdFullBuffer() fills buffer using compute shader.
- Fix API for updating MVKDeviceConfiguration::synchronousQueueSubmits.
- vkGetPhysicalDeviceFormatProperties() return VK_FORMAT_FEATURE_VERTEX_BUFFER_BIT 
  if supported, even if other format properties are not.
- Support Metal GPU capture scopes.
- Update to latest SPIRV-Cross, glslang & SPIRV-Tools.


MoltenVK 1.0.17
---------------

Released 2018/07/31

- Disable rasterization and return void from vertex shaders that write to resources.
- Add SPIRVToMSLConversionOptions::isRasterizationDisabled to allow pipeline and 
  vertex shader to communicate rasterization status.
- Track layered rendering capability.    
- Add MVKPhysicalDeviceMetalFeatures::layeredRendering.
- Add mvkStaticCmdShaderSource() to generate static MSL shader source for commands.
- Add MVKDevice::getMTLCompileOptions() to consolidate shader compilation options.
- CreatePipelines return error when fragment MSL translation fails.
- Add new vertex format VK_FORMAT_A2B10G10R10_SNORM_PACK32.
- Fix watermark timing.
- Update MoltenVK spec version to 6.
- Remove obsolete deprecated licensing functions.
- Rename folders and project for Cube demo.
- Update What's New document for earlier releases.
- Update to latest library dependencies.
- Update to latest SPIRV-Cross version.


MoltenVK 1.0.16
---------------

Released 2018/07/24

- Fixes to attachment and image clearing to pass CTS tests.
- MVKCmdClearAttachments support clearing multiple attachment layers.
- MVKCmdClearImage use renderpass clear, and support clearning multiple image layers.
- Rename mvkCmdClearImage() to mvkCmdClearColorImage().
- MVKDevice add getFormatIsSupported() to allow devices to test for format support.
- MVKFramebuffer support multiple layers.
- mvk_datatypes.h support both 2D and 3D mipmap calculations and allow
  mvkMTLPrimitiveTopologyClassFromVkPrimitiveTopology() in iOS.
- Remove support for VK_FORMAT_B10G11R11_UFLOAT_PACK32 & VK_FORMAT_E5B9G9R9_UFLOAT_PACK32
  since format components are reversed on Metal.
- Report correct workgroup sizes from MTLDevice.
- Retrieve VkPhysicalDeviceLimits::maxComputeWorkGroupSize &
  maxComputeWorkGroupInvocations & maxComputeSharedMemorySize from MTLDevice.
- Move OS extension source files to new OS directory.
- Update to latest SPIRV-Cross version.



MoltenVK 1.0.15
---------------

Released 2018/07/12

- Link IOSurface on iOS only if IPHONEOS_DEPLOYMENT_TARGET is at least iOS 11.0.
- Update to latest SPIRV-Cross.



MoltenVK 1.0.14
---------------

Released 2018/07/04

- vkGetPhysicalDeviceImageFormatProperties() indicate 1D texture limitations.
- Fix compute shader workgroup size specialization.
- Support separate specialization for each workgroup dimension.
- Support zero as a specialization ID value.
- Set correct value for VkPhysicalDeviceLimits::maxPerStageDescriptorInputAttachments.
- Cleanup MoltenVKShaderConverterTool.
- Update to latest SPIRV-Cross.



MoltenVK 1.0.13
---------------

Released 2018/06/28

- Support larger VkBufferViews by using 2D Metal textures.
- Swapchain return VK_ERROR_OUT_OF_DATE_KHR when window resized.
- Improve crispness of visuals on macOS Retina displays.
- Set CAMetalLayer magnificationFilter property to Nearest by default.
- Add MVKDeviceConfiguration::swapchainMagFilterUseNearest member to allow overrides.
- Update to latest SPIRV-Cross.



MoltenVK 1.0.12
---------------

Released 2018/06/22

- Sorting Metal devices in the list of physicalDevices by whether they are headless.
- vkCmdBlitImage() support texture arrays as source and destination targets.
- vkCmdBlitImage() remove broken support for depth/stencil scaling.
- vkCmdClearImage() fixes to clearing depth and stencil formats and avoid Metal validation errors.
- Fix slice index when rendering to cube maps.
- Fix texture file copy in Cube Demo.
- fetchDeps: Add flags for pre-built repos.
- Update to latest library dependencies to match Vulkan SDK 1.1.77.
- Update to latest SPIRV-Cross.



MoltenVK 1.0.11
---------------

Released 2018/06/12

- Avoid fragment shader tracking interacting with vertex attributes.
- Restrict allowed linear tiling features for pixel formats.
- Fix bad logic when testing allowed linear tiling usage.
- Fix copying 4-byte 32-bit depth/stencil formats between buffers and textures.
- Fix MSL compilation failures on macOS 10.14 Mojave Beta.
- Update to latest SPIRV-Cross.



MoltenVK 1.0.10
---------------

Released 2018/06/05

- Support mapping and filling device memory before binding an image to it.
- Fix vsync not being enabled in IMMEDIATE present mode. MVK_MACOS was not being defined.
- Avoid Metal validation error on MTLBuffer.contents access from private storage.
- Support using Metal texel buffer for linear images to increase host coherency. 
- MVKDeviceMemory track MVKImages and MVKBuffers separately.
- Per Vulkan spec, restrict linear images to 2D, non-array, single mipmap.
- Use texel buffer if possible for texture on coherent device memory.
- Only flush MVKImages (not MVKBuffers) when device memory mapped.
- Do not flush texel buffer images.
- Replace dependency on Vulkan-LoaderAndValidationLayers with Vulkan-Headers and Vulkan-Tools. 
- Update to latest SPIRV-Cross.



MoltenVK 1.0.9
--------------

Released 2018/05/23

- Fix an issue where the depth format in MVKCmdClearImage was not getting set correctly.
- Move surface access to UI components to main thread.
- Fix deadlock possibility between MVKFence and MVKFenceSitter.
- Fix handling of locking on deferred-destruction objects.
- vkGetPhysicalDeviceImageFormatProperties returns VK_ERROR_FORMAT_NOT_SUPPORTED 
  if the format is not supported.
- Default value of MVKDeviceConfiguration::metalCompileTimeout set to infinite.
- Update to latest SPIRV-Cross.



MoltenVK 1.0.8
--------------

Released 2018/05/18

- Allow queue processing to be optionally handled on the submitting (render) thread.
- Update to latest SPIRV-Cross.



MoltenVK 1.0.7
--------------

Released 2018/05/14

- Cache MTLCommandQueues for reuse to handle long delays in creating new VkDevices and VkQueues.
- Handle multiple MVKResources mapped to the same region of a single MVKDeviceMemory.
- Add Metal library, function and pipeline compilation timeout limits.
- Create copies of MVKShaderLibraries when merging pipeline caches.
- Handle NULLs when freeing command buffers.
- Replace delete with call to destroy() for all MVK objects.
- Handle null pointers in vkDestroy...() functions.
- Set default value of MVKDeviceConfiguration::supportLargeQueryPools to true by default.
- Fixes to run Vulkan CTS without crashes.
- Remove mutex locks on MVKDescriptorPool.
- Update to latest SPIRV-Cross.



MoltenVK 1.0.5
--------------

Released 2018/05/04

- Add features to support Vulkan CTS.
- Dynamically create frag shaders for clearning attachments and images.
- Dynamically create frag shaders for blitting scaled images.
- MVKGraphicsPipeline don't create MTLRenderPipelineState if vertex function conversion fails.
- MVKComputePipeline don't create MTLComputePipelineState if compute function conversion fails.
- Handle SPIRV-Cross errors thrown during SPIR-V parsing in compiler construction.
- Set undefined property limits to large, but not max, values to avoid casting issues in app.
- Mark multiDrawIndirect features as available.
- Support VK_FORMAT_FEATURE_SAMPLED_IMAGE_FILTER_LINEAR_BIT.
- Separate categories from MVKOSExtensions.
- Update to latest SPIRV-Cross.



MoltenVK 1.0.4
--------------

Released 2018/04/22

- Support depth clip mode only from MTLFeatureSet_iOS_GPUFamily2_v4 onwards.
- MVKCmdClearAttachments & MVKCmdClearImage support multisampled attachments and images.
- Don't use CAMetalLayer displaySyncEnabled property if it is not available.
- Update python brew install command.
- Update to latest SPIRV-Cross.



MoltenVK 1.0.3
--------------

Released 2018/04/18

- Add support for VK_PRESENT_MODE_IMMEDIATE_KHR swapchain presentation mode.
- Round up row and layer byte counts when copying compressed images with sizes 
  that are not integer multiples of block size.
- Queue and device wait idle handled by internal fence instead of semaphore.
- vkCmdCopyBufferToImage() & vkCmdCopyImageToBuffer() support a VkBuffer
  that is bound to an offseted position in a VkDeviceMemory.
- MVKImage::getArrayLayers() reports only layer count and excludes depth.
- Add workaround for apps that use one semaphore for all swapchain images.
- Support deferred secondary signaling of semaphore & fence acquired while image is free.
- Update to latest cube.c version.
- Use ninja if available to build dependencies.
- Build the demos in Travis-CI.
- Update to latest V-LVL, glslang & SPIRV-Tools.
- Update to latest SPIRV-Cross.



MoltenVK 1.0.2
--------------

Released 2018/04/02

- Add support for caching converted MSL shader code offline from pipeline cache
  via vkGetPipelineCacheData(), vkCreatePipelineCache() & vkMergePipelineCaches().
- Present using command buffer by default.
- Support SPIR-V containing multiple entry points.
- Add option for per-frame performance logging via un-commentable logging code.
- VkPhysicalDeviceProperties::pipelineCacheUUID value derived from MoltenVK 
  version and highest supported Metal feature set.
- vkCmdClearAttachments() don't attempt to clear non-existing depth & stencil attachments.
- Always clamp scissors to render area to avoid Metal validation error.
- Move fetchDependencies to top directory.
- Turn caching of Externals off in .travis.yml.
- Add instructions in README.md about building MoltenVK via the command line.
- Update to latest SPIRV-Cross.



MoltenVK 1.0.1
--------------

Released 2018/03/19

- Add support for Vulkan Loader and Validation Layer API version 5.
- Add support for LunarG Vulkan Loader ICD API.
- Add Vulkan Loader and Validation Layer ICD JSON file.
- Fix vkGetInstanceProcAddr to work with 1.1 loader.
- Use fetchDependencies script instead of submodules.
- Align versioning of external libraries with those used by LunarG SDK.
- Combine multiple VkCommandBuffers into a single MTLCommandBuffer.
- On command buffer submission, defer waiting on semaphores until just before 
  MTLCommandBuffer is committed.
- Retrieve heap size from MTLDevice on macOS and from free shared system memory on iOS.
- Allow color attachment on depth-only rendering.
- Allow color attachment when clearing depth only.
- Support DXT1 RGB texture compression.
- Support VK_FORMAT_FEATURE_VERTEX_BUFFER_BIT on VkFormats that are not supported 
  as texture formats under Metal.
- Don't check if texture is coherent on macOS, since it never is.
- Setup push constants for compute shaders.
- Check if storage mode is not shared when checking if synchronize is needed.
- Log which GPU is attached to a VkDevice.
- Sort multiple GPU's to put higher-power GPU's at front of list.
- Populate VkPhysicalDeviceProperties vendorID, deviceID and pipelineCacheUUID.
- Ensure scissors fit inside renderpass area to avoid Metal validation assertions.
- Consolidate setting of viewport and scissors by pipeline and command.
- Make MVKBuffer::getMTLBuffer() thread-safe.
- Fix Metal validation error with a renderpass with no depth attachment.
- Use pipelineStatisticsQuery feature to determine whether pipeline stats are available.
- Modify MVKImageView to fix MTLTexture used for renderpasses.
- Fix vkBindImageMemory crash when multiple simultaneous threads are binding to 
  different offsets in the of the same VkDeviceMemory.
- Don't align push constant buffer.
- Fix vkCmdCopyBuffer when copying unaligned regions.
- Added workgroup size specialization constants
- Fix SPIRV-Cross OOM conditions with multiple consecutive two-vector OpVectorShuffles.
- Support non-square row-major matrix conversions.
- Fix vkCmdBlitImage between images of different sizes.
- Add ability to write SPIR-V to file for debugging purposes.
- Update ThirdPartyConfig.md to latest use of SPIRV-Cross testability.
- Fixes to compute workgroup sizes and barriers.
- Improved extraction of entry point name and workgroup size from SPIR-V.
- Consolidate to a single ThirdPartyConfig.md document.
- MSL enhancements to nested function use of globals.
- Support customizing MSL based on iOS or macOS platform.
- MSL threadgroup barrier memory scope only on iOS MSL 2.0.
- MVKBufferView add lock when creating MTLTexture.
- MVKDeviceMemory add lock when creating MTLBuffer during memory mapping.
- MVKMTLBufferAllocator does not need to be threadsafe.
- Cleanup syntax on other lock handling to add consistency.
- Consolidate timestamps and performance tracking.
- Derive vkCmdCopyBuffer() alignment requirement at runtime.
- Don't log error from vkGetPhysicalDeviceFormatProperties() if format not supported.
- Add printf-like macros to MVKLogImpl and mvkNotifyErrorWithText.
- Updates to dylib building process. Use clang instead of libtool.
- Allow MoltenVK to be installed and built without asciidoctor.
- Add CI support using Travis CI.
- Automatically install demo apps.
- Cube demo generate SPIR-V as part of demo project build.
- Disable watermark in debug builds.
- Add build and runtime OS and device requirements to documentation.
- Add Compliance and Contribution sections to README.md.
- Remove executable permissions from non-executable files.
- Update to latest SPIRV-Cross.
- Update copyright dates to 2018.



MoltenVK 1.0.0
--------------

Released 2018/02/26

Initial open-source release!
<|MERGE_RESOLUTION|>--- conflicted
+++ resolved
@@ -30,11 +30,8 @@
 	- `VK_EXT_depth_clip_control`
 	- `VK_EXT_external_memory_metal`.
 	- `VK_EXT_image_2d_view_of_3d`
-<<<<<<< HEAD
-	- `VK_EXT_pipeline_robustness`
-=======
 	- `VK_EXT_load_store_op_none`
->>>>>>> d296dc69
+  - `VK_EXT_pipeline_robustness`
 	- `VK_EXT_tooling_info`
 - Add support for `B5G6R5_UNORM_PACK16` `B5G5R5A1_UNORM_PACK16`, and `B8G8R8A8` formats using swizzle.
 - Enable `MVK_CONFIG_USE_MTLHEAP` by default to support `VK_EXT_image_2d_view_of_3d`.
