/*
 * MVKCmdPipeline.mm
 *
 * Copyright (c) 2015-2020 The Brenwill Workshop Ltd. (http://www.brenwill.com)
 *
 * Licensed under the Apache License, Version 2.0 (the "License");
 * you may not use this file except in compliance with the License.
 * You may obtain a copy of the License at
 * 
 *     http://www.apache.org/licenses/LICENSE-2.0
 * 
 * Unless required by applicable law or agreed to in writing, software
 * distributed under the License is distributed on an "AS IS" BASIS,
 * WITHOUT WARRANTIES OR CONDITIONS OF ANY KIND, either express or implied.
 * See the License for the specific language governing permissions and
 * limitations under the License.
 */

#include "MVKCmdPipeline.h"
#include "MVKCommandBuffer.h"
#include "MVKCommandPool.h"
#include "MVKImage.h"
#include "MVKBuffer.h"
#include "MVKPipeline.h"
#include "MVKFoundation.h"
#include "MVKEnvironment.h"
#include "mvk_datatypes.hpp"


#pragma mark -
#pragma mark MVKCmdPipelineBarrier

template <size_t N>
VkResult MVKCmdPipelineBarrier<N>::setContent(MVKCommandBuffer* cmdBuff,
											  VkPipelineStageFlags srcStageMask,
											  VkPipelineStageFlags dstStageMask,
											  VkDependencyFlags dependencyFlags,
											  uint32_t memoryBarrierCount,
											  const VkMemoryBarrier* pMemoryBarriers,
											  uint32_t bufferMemoryBarrierCount,
											  const VkBufferMemoryBarrier* pBufferMemoryBarriers,
											  uint32_t imageMemoryBarrierCount,
											  const VkImageMemoryBarrier* pImageMemoryBarriers) {
	_srcStageMask = srcStageMask;
	_dstStageMask = dstStageMask;
	_dependencyFlags = dependencyFlags;

	_barriers.clear();	// Clear for reuse
	_barriers.reserve(memoryBarrierCount + bufferMemoryBarrierCount + imageMemoryBarrierCount);

	for (uint32_t i = 0; i < memoryBarrierCount; i++) {
		_barriers.emplace_back(pMemoryBarriers[i]);
	}
	for (uint32_t i = 0; i < bufferMemoryBarrierCount; i++) {
		_barriers.emplace_back(pBufferMemoryBarriers[i]);
	}
	for (uint32_t i = 0; i < imageMemoryBarrierCount; i++) {
		_barriers.emplace_back(pImageMemoryBarriers[i]);
	}

	return VK_SUCCESS;
}

template <size_t N>
void MVKCmdPipelineBarrier<N>::encode(MVKCommandEncoder* cmdEncoder) {

#if MVK_MACOS
	// Calls below invoke MTLBlitCommandEncoder so must apply this first.
	// Check if pipeline barriers are available and we are in a renderpass.
	if (cmdEncoder->getDevice()->_pMetalFeatures->memoryBarriers && cmdEncoder->_mtlRenderEncoder) {
		MTLRenderStages srcStages = mvkMTLRenderStagesFromVkPipelineStageFlags(_srcStageMask, false);
		MTLRenderStages dstStages = mvkMTLRenderStagesFromVkPipelineStageFlags(_dstStageMask, true);
<<<<<<< HEAD
		for (auto& mb : _memoryBarriers) {
			MTLBarrierScope scope = mvkMTLBarrierScopeFromVkAccessFlags(mb.dstAccessMask);
			scope |= mvkMTLBarrierScopeFromVkAccessFlags(mb.srcAccessMask);
			[cmdEncoder->_mtlRenderEncoder memoryBarrierWithScope: scope
													  afterStages: srcStages
													 beforeStages: dstStages];
		}
		MVKVectorInline<id<MTLResource>, 16> resources;
		resources.reserve(_bufferMemoryBarriers.size() + _imageMemoryBarriers.size());
		for (auto& mb : _bufferMemoryBarriers) {
			auto* mvkBuff = (MVKBuffer*)mb.buffer;
			resources.push_back(mvkBuff->getMTLBuffer());
		}
		for (auto& mb : _imageMemoryBarriers) {
			auto* mvkImg = (MVKImage*)mb.image;
            if (mb.subresourceRange.aspectMask & (VK_IMAGE_ASPECT_PLANE_0_BIT | VK_IMAGE_ASPECT_PLANE_1_BIT | VK_IMAGE_ASPECT_PLANE_2_BIT)) {
                for (uint8_t planeIndex = 0; planeIndex < 3; planeIndex++) {
                    if (mb.subresourceRange.aspectMask & (VK_IMAGE_ASPECT_PLANE_0_BIT << planeIndex)) {
                        resources.push_back(mvkImg->getMTLTexture(planeIndex));
                    }
                }
            } else {
                resources.push_back(mvkImg->getMTLTexture(0));
            }
=======

		id<MTLResource> resources[_barriers.size()];
		uint32_t rezCnt = 0;

		for (auto& b : _barriers) {
			switch (b.type) {
				case MVKPipelineBarrier::Memory: {
					MTLBarrierScope scope = (mvkMTLBarrierScopeFromVkAccessFlags(b.srcAccessMask) |
											 mvkMTLBarrierScopeFromVkAccessFlags(b.dstAccessMask));
					[cmdEncoder->_mtlRenderEncoder memoryBarrierWithScope: scope
															  afterStages: srcStages
															 beforeStages: dstStages];
					break;
				}

				case MVKPipelineBarrier::Buffer:
					resources[rezCnt++] = b.mvkBuffer->getMTLBuffer();
					break;

				case MVKPipelineBarrier::Image:
					resources[rezCnt++] = b.mvkImage->getMTLTexture();
					break;

				default:
					break;
			}
>>>>>>> b0f1bacd
		}

		if (rezCnt) {
			[cmdEncoder->_mtlRenderEncoder memoryBarrierWithResources: resources
																count: rezCnt
														  afterStages: srcStages
														 beforeStages: dstStages];
		}
	} else {
		if (coversTextures()) { [cmdEncoder->_mtlRenderEncoder textureBarrier]; }
	}
#endif

	MVKDevice* mvkDvc = cmdEncoder->getDevice();
	MVKCommandUse cmdUse = kMVKCommandUsePipelineBarrier;

	for (auto& b : _barriers) {
		switch (b.type) {
			case MVKPipelineBarrier::Memory:
				mvkDvc->applyMemoryBarrier(_srcStageMask, _dstStageMask, b, cmdEncoder, cmdUse);
				break;

			case MVKPipelineBarrier::Buffer:
				b.mvkBuffer->applyBufferMemoryBarrier(_srcStageMask, _dstStageMask, b, cmdEncoder, cmdUse);
				break;

			case MVKPipelineBarrier::Image:
				b.mvkImage->applyImageMemoryBarrier(_srcStageMask, _dstStageMask, b, cmdEncoder, cmdUse);
				break;

			default:
				break;
		}
	}
}

template <size_t N>
bool MVKCmdPipelineBarrier<N>::coversTextures() {
	for (auto& b : _barriers) {
		switch (b.type) {
			case MVKPipelineBarrier::Memory:	return true;
			case MVKPipelineBarrier::Image: 	return true;
			default: 							break;
		}
	}
	return false;
}

template class MVKCmdPipelineBarrier<1>;
template class MVKCmdPipelineBarrier<4>;
template class MVKCmdPipelineBarrier<32>;


#pragma mark -
#pragma mark MVKCmdBindPipeline

VkResult MVKCmdBindPipeline::setContent(MVKCommandBuffer* cmdBuff, VkPipeline pipeline) {
	_pipeline = (MVKPipeline*)pipeline;

	cmdBuff->recordBindPipeline(this);

	return VK_SUCCESS;
}


#pragma mark -
#pragma mark MVKCmdBindGraphicsPipeline

void MVKCmdBindGraphicsPipeline::encode(MVKCommandEncoder* cmdEncoder) {
	cmdEncoder->bindPipeline(VK_PIPELINE_BIND_POINT_GRAPHICS, _pipeline);
}

bool MVKCmdBindGraphicsPipeline::isTessellationPipeline() {
	return ((MVKGraphicsPipeline*)_pipeline)->isTessellationPipeline();
}


#pragma mark -
#pragma mark MVKCmdBindComputePipeline

void MVKCmdBindComputePipeline::encode(MVKCommandEncoder* cmdEncoder) {
	cmdEncoder->bindPipeline(VK_PIPELINE_BIND_POINT_COMPUTE, _pipeline);
}


#pragma mark -
#pragma mark MVKCmdBindDescriptorSetsStatic

template <size_t N>
VkResult MVKCmdBindDescriptorSetsStatic<N>::setContent(MVKCommandBuffer* cmdBuff,
													   VkPipelineBindPoint pipelineBindPoint,
													   VkPipelineLayout layout,
													   uint32_t firstSet,
													   uint32_t setCount,
													   const VkDescriptorSet* pDescriptorSets) {
	_pipelineBindPoint = pipelineBindPoint;
	_pipelineLayout = (MVKPipelineLayout*)layout;
	_firstSet = firstSet;

	// Add the descriptor sets
	_descriptorSets.clear();	// Clear for reuse
	_descriptorSets.reserve(setCount);
	for (uint32_t dsIdx = 0; dsIdx < setCount; dsIdx++) {
		_descriptorSets.push_back((MVKDescriptorSet*)pDescriptorSets[dsIdx]);
	}

	return VK_SUCCESS;
}

template <size_t N>
void MVKCmdBindDescriptorSetsStatic<N>::encode(MVKCommandEncoder* cmdEncoder) {
	_pipelineLayout->bindDescriptorSets(cmdEncoder, _descriptorSets.contents(), _firstSet, MVKArrayRef<uint32_t>());
}

template class MVKCmdBindDescriptorSetsStatic<1>;
template class MVKCmdBindDescriptorSetsStatic<4>;
template class MVKCmdBindDescriptorSetsStatic<8>;


#pragma mark -
#pragma mark MVKCmdBindDescriptorSetsDynamic

template <size_t N>
VkResult MVKCmdBindDescriptorSetsDynamic<N>::setContent(MVKCommandBuffer* cmdBuff,
														VkPipelineBindPoint pipelineBindPoint,
														VkPipelineLayout layout,
														uint32_t firstSet,
														uint32_t setCount,
														const VkDescriptorSet* pDescriptorSets,
														uint32_t dynamicOffsetCount,
														const uint32_t* pDynamicOffsets) {

	MVKCmdBindDescriptorSetsStatic<N>::setContent(cmdBuff, pipelineBindPoint, layout,
												  firstSet, setCount, pDescriptorSets);

	// Add the dynamic offsets
	_dynamicOffsets.clear();	// Clear for reuse
	_dynamicOffsets.reserve(dynamicOffsetCount);
	for (uint32_t doIdx = 0; doIdx < dynamicOffsetCount; doIdx++) {
		_dynamicOffsets.push_back(pDynamicOffsets[doIdx]);
	}

	return VK_SUCCESS;
}

template <size_t N>
void MVKCmdBindDescriptorSetsDynamic<N>::encode(MVKCommandEncoder* cmdEncoder) {
	MVKCmdBindDescriptorSetsStatic<N>::_pipelineLayout->bindDescriptorSets(cmdEncoder, MVKCmdBindDescriptorSetsStatic<N>::_descriptorSets.contents(), MVKCmdBindDescriptorSetsStatic<N>::_firstSet, _dynamicOffsets.contents());
}

template class MVKCmdBindDescriptorSetsDynamic<4>;
template class MVKCmdBindDescriptorSetsDynamic<8>;


#pragma mark -
#pragma mark MVKCmdPushConstants

template <size_t N>
VkResult MVKCmdPushConstants<N>::setContent(MVKCommandBuffer* cmdBuff,
											VkPipelineLayout layout,
											VkShaderStageFlags stageFlags,
											uint32_t offset,
											uint32_t size,
											const void* pValues) {
	_pipelineLayout = (MVKPipelineLayout*)layout;
	_stageFlags = stageFlags;
	_offset = offset;

	_pushConstants.resize(size);
	std::copy_n((char*)pValues, size, _pushConstants.begin());

	return VK_SUCCESS;
}

template <size_t N>
void MVKCmdPushConstants<N>::encode(MVKCommandEncoder* cmdEncoder) {
    VkShaderStageFlagBits stages[] = {
        VK_SHADER_STAGE_VERTEX_BIT,
        VK_SHADER_STAGE_TESSELLATION_CONTROL_BIT,
        VK_SHADER_STAGE_TESSELLATION_EVALUATION_BIT,
        VK_SHADER_STAGE_FRAGMENT_BIT,
        VK_SHADER_STAGE_COMPUTE_BIT
    };
    for (auto stage : stages) {
        if (mvkAreAllFlagsEnabled(_stageFlags, stage)) {
			cmdEncoder->getPushConstants(stage)->setPushConstants(_offset, _pushConstants.contents());
        }
    }
}

template class MVKCmdPushConstants<64>;
template class MVKCmdPushConstants<128>;
template class MVKCmdPushConstants<512>;


#pragma mark -
#pragma mark MVKCmdPushDescriptorSet

VkResult MVKCmdPushDescriptorSet::setContent(MVKCommandBuffer* cmdBuff,
											 VkPipelineBindPoint pipelineBindPoint,
											 VkPipelineLayout layout,
											 uint32_t set,
											 uint32_t descriptorWriteCount,
											 const VkWriteDescriptorSet* pDescriptorWrites) {
	_pipelineBindPoint = pipelineBindPoint;
	_pipelineLayout = (MVKPipelineLayout*)layout;
	_set = set;

	// Add the descriptor writes
	MVKDevice* mvkDvc = cmdBuff->getDevice();
	clearDescriptorWrites();	// Clear for reuse
	_descriptorWrites.reserve(descriptorWriteCount);
	for (uint32_t dwIdx = 0; dwIdx < descriptorWriteCount; dwIdx++) {
		_descriptorWrites.push_back(pDescriptorWrites[dwIdx]);
		VkWriteDescriptorSet& descWrite = _descriptorWrites.back();
		// Make a copy of the associated data.
		if (descWrite.pImageInfo) {
			auto* pNewImageInfo = new VkDescriptorImageInfo[descWrite.descriptorCount];
			std::copy_n(descWrite.pImageInfo, descWrite.descriptorCount, pNewImageInfo);
			descWrite.pImageInfo = pNewImageInfo;
		}
		if (descWrite.pBufferInfo) {
			auto* pNewBufferInfo = new VkDescriptorBufferInfo[descWrite.descriptorCount];
			std::copy_n(descWrite.pBufferInfo, descWrite.descriptorCount, pNewBufferInfo);
			descWrite.pBufferInfo = pNewBufferInfo;
		}
		if (descWrite.pTexelBufferView) {
			auto* pNewTexelBufferView = new VkBufferView[descWrite.descriptorCount];
			std::copy_n(descWrite.pTexelBufferView, descWrite.descriptorCount, pNewTexelBufferView);
			descWrite.pTexelBufferView = pNewTexelBufferView;
		}
        if (mvkDvc->_enabledExtensions.vk_EXT_inline_uniform_block.enabled) {
            const VkWriteDescriptorSetInlineUniformBlockEXT* pInlineUniformBlock = nullptr;
			for (const auto* next = (VkBaseInStructure*)descWrite.pNext; next; next = next->pNext) {
                switch (next->sType) {
                case VK_STRUCTURE_TYPE_WRITE_DESCRIPTOR_SET_INLINE_UNIFORM_BLOCK_EXT: {
                    pInlineUniformBlock = (VkWriteDescriptorSetInlineUniformBlockEXT*)next;
                    break;
                }
                default:
                    break;
                }
            }
            if (pInlineUniformBlock) {
                auto *pNewInlineUniformBlock = new VkWriteDescriptorSetInlineUniformBlockEXT(*pInlineUniformBlock);
                pNewInlineUniformBlock->pNext = nullptr; // clear pNext just in case, no other extensions are supported at this time
                descWrite.pNext = pNewInlineUniformBlock;
            }
        }
	}

	// Validate by encoding on a null encoder
	encode(nullptr);
	return _pipelineLayout->getConfigurationResult();
}

void MVKCmdPushDescriptorSet::encode(MVKCommandEncoder* cmdEncoder) {
	_pipelineLayout->pushDescriptorSet(cmdEncoder, _descriptorWrites.contents(), _set);
}

MVKCmdPushDescriptorSet::~MVKCmdPushDescriptorSet() {
	clearDescriptorWrites();
}

void MVKCmdPushDescriptorSet::clearDescriptorWrites() {
	for (VkWriteDescriptorSet &descWrite : _descriptorWrites) {
		if (descWrite.pImageInfo) { delete[] descWrite.pImageInfo; }
		if (descWrite.pBufferInfo) { delete[] descWrite.pBufferInfo; }
		if (descWrite.pTexelBufferView) { delete[] descWrite.pTexelBufferView; }

		const VkWriteDescriptorSetInlineUniformBlockEXT* pInlineUniformBlock = nullptr;
		for (const auto* next = (VkBaseInStructure*)descWrite.pNext; next; next = next->pNext) {
			switch (next->sType) {
				case VK_STRUCTURE_TYPE_WRITE_DESCRIPTOR_SET_INLINE_UNIFORM_BLOCK_EXT: {
					pInlineUniformBlock = (VkWriteDescriptorSetInlineUniformBlockEXT*)next;
					break;
				}
				default:
					break;
			}
		}
		if (pInlineUniformBlock) { delete pInlineUniformBlock; }
	}
	_descriptorWrites.clear();
}


#pragma mark -
#pragma mark MVKCmdPushDescriptorSetWithTemplate

VkResult MVKCmdPushDescriptorSetWithTemplate::setContent(MVKCommandBuffer* cmdBuff,
														 VkDescriptorUpdateTemplateKHR descUpdateTemplate,
														 VkPipelineLayout layout,
														 uint32_t set,
														 const void* pData) {
	_descUpdateTemplate = (MVKDescriptorUpdateTemplate*)descUpdateTemplate;
	_pipelineLayout = (MVKPipelineLayout*)layout;
	_set = set;
	if (_pData) delete[] (char*)_pData;
	// Work out how big the memory block in pData is.
	const VkDescriptorUpdateTemplateEntryKHR* pEntry =
		_descUpdateTemplate->getEntry(_descUpdateTemplate->getNumberOfEntries()-1);
	size_t size = pEntry->offset;
	// If we were given a stride, use that; otherwise, assume only one info
	// struct of the appropriate type.
	if (pEntry->stride)
		size += pEntry->stride * pEntry->descriptorCount;
	else switch (pEntry->descriptorType) {

		case VK_DESCRIPTOR_TYPE_UNIFORM_BUFFER_DYNAMIC:
		case VK_DESCRIPTOR_TYPE_STORAGE_BUFFER_DYNAMIC:
		case VK_DESCRIPTOR_TYPE_UNIFORM_BUFFER:
		case VK_DESCRIPTOR_TYPE_STORAGE_BUFFER:
			size += sizeof(VkDescriptorBufferInfo);
			break;

		case VK_DESCRIPTOR_TYPE_SAMPLED_IMAGE:
		case VK_DESCRIPTOR_TYPE_STORAGE_IMAGE:
		case VK_DESCRIPTOR_TYPE_INPUT_ATTACHMENT:
		case VK_DESCRIPTOR_TYPE_SAMPLER:
		case VK_DESCRIPTOR_TYPE_COMBINED_IMAGE_SAMPLER:
			size += sizeof(VkDescriptorImageInfo);
			break;

		case VK_DESCRIPTOR_TYPE_UNIFORM_TEXEL_BUFFER:
		case VK_DESCRIPTOR_TYPE_STORAGE_TEXEL_BUFFER:
			size += sizeof(VkBufferView);
			break;

		default:
			break;
	}
	_pData = new char[size];
	memcpy(_pData, pData, size);

	// Validate by encoding on a null encoder
	encode(nullptr);
	return _pipelineLayout->getConfigurationResult();
}

void MVKCmdPushDescriptorSetWithTemplate::encode(MVKCommandEncoder* cmdEncoder) {
	_pipelineLayout->pushDescriptorSet(cmdEncoder, _descUpdateTemplate, _set, _pData);
}

MVKCmdPushDescriptorSetWithTemplate::~MVKCmdPushDescriptorSetWithTemplate() {
	if (_pData) delete[] (char*)_pData;
}


#pragma mark -
#pragma mark MVKCmdSetResetEvent

VkResult MVKCmdSetResetEvent::setContent(MVKCommandBuffer* cmdBuff,
										 VkEvent event,
										 VkPipelineStageFlags stageMask) {
	_mvkEvent = (MVKEvent*)event;

	return VK_SUCCESS;
}


#pragma mark -
#pragma mark MVKCmdSetEvent

void MVKCmdSetEvent::encode(MVKCommandEncoder* cmdEncoder) {
	cmdEncoder->signalEvent(_mvkEvent, true);
}


#pragma mark -
#pragma mark MVKCmdResetEvent

void MVKCmdResetEvent::encode(MVKCommandEncoder* cmdEncoder) {
	cmdEncoder->signalEvent(_mvkEvent, false);
}


#pragma mark -
#pragma mark MVKCmdWaitEvents

template <size_t N>
VkResult MVKCmdWaitEvents<N>::setContent(MVKCommandBuffer* cmdBuff,
										 uint32_t eventCount,
										 const VkEvent* pEvents,
										 VkPipelineStageFlags srcStageMask,
										 VkPipelineStageFlags dstStageMask,
										 uint32_t memoryBarrierCount,
										 const VkMemoryBarrier* pMemoryBarriers,
										 uint32_t bufferMemoryBarrierCount,
										 const VkBufferMemoryBarrier* pBufferMemoryBarriers,
										 uint32_t imageMemoryBarrierCount,
										 const VkImageMemoryBarrier* pImageMemoryBarriers) {
	_mvkEvents.clear();	// Clear for reuse
	_mvkEvents.reserve(eventCount);
	for (uint32_t i = 0; i < eventCount; i++) {
		_mvkEvents.push_back((MVKEvent*)pEvents[i]);
	}

	return VK_SUCCESS;
}

template <size_t N>
void MVKCmdWaitEvents<N>::encode(MVKCommandEncoder* cmdEncoder) {
	for (MVKEvent* mvkEvt : _mvkEvents) {
		mvkEvt->encodeWait(cmdEncoder->_mtlCmdBuffer);
	}
}

template class MVKCmdWaitEvents<1>;
template class MVKCmdWaitEvents<8>;
<|MERGE_RESOLUTION|>--- conflicted
+++ resolved
@@ -70,32 +70,6 @@
 	if (cmdEncoder->getDevice()->_pMetalFeatures->memoryBarriers && cmdEncoder->_mtlRenderEncoder) {
 		MTLRenderStages srcStages = mvkMTLRenderStagesFromVkPipelineStageFlags(_srcStageMask, false);
 		MTLRenderStages dstStages = mvkMTLRenderStagesFromVkPipelineStageFlags(_dstStageMask, true);
-<<<<<<< HEAD
-		for (auto& mb : _memoryBarriers) {
-			MTLBarrierScope scope = mvkMTLBarrierScopeFromVkAccessFlags(mb.dstAccessMask);
-			scope |= mvkMTLBarrierScopeFromVkAccessFlags(mb.srcAccessMask);
-			[cmdEncoder->_mtlRenderEncoder memoryBarrierWithScope: scope
-													  afterStages: srcStages
-													 beforeStages: dstStages];
-		}
-		MVKVectorInline<id<MTLResource>, 16> resources;
-		resources.reserve(_bufferMemoryBarriers.size() + _imageMemoryBarriers.size());
-		for (auto& mb : _bufferMemoryBarriers) {
-			auto* mvkBuff = (MVKBuffer*)mb.buffer;
-			resources.push_back(mvkBuff->getMTLBuffer());
-		}
-		for (auto& mb : _imageMemoryBarriers) {
-			auto* mvkImg = (MVKImage*)mb.image;
-            if (mb.subresourceRange.aspectMask & (VK_IMAGE_ASPECT_PLANE_0_BIT | VK_IMAGE_ASPECT_PLANE_1_BIT | VK_IMAGE_ASPECT_PLANE_2_BIT)) {
-                for (uint8_t planeIndex = 0; planeIndex < 3; planeIndex++) {
-                    if (mb.subresourceRange.aspectMask & (VK_IMAGE_ASPECT_PLANE_0_BIT << planeIndex)) {
-                        resources.push_back(mvkImg->getMTLTexture(planeIndex));
-                    }
-                }
-            } else {
-                resources.push_back(mvkImg->getMTLTexture(0));
-            }
-=======
 
 		id<MTLResource> resources[_barriers.size()];
 		uint32_t rezCnt = 0;
@@ -116,13 +90,14 @@
 					break;
 
 				case MVKPipelineBarrier::Image:
-					resources[rezCnt++] = b.mvkImage->getMTLTexture();
+                    for (uint8_t planeIndex = 0; planeIndex < b.mvkImage->getPlaneCount(); planeIndex++) {
+                        resources[rezCnt++] = b.mvkImage->getMTLTexture(planeIndex);
+                    }
 					break;
 
 				default:
 					break;
 			}
->>>>>>> b0f1bacd
 		}
 
 		if (rezCnt) {
