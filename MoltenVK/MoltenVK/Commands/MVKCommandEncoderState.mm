/*
 * MVKCommandEncoderState.mm
 *
 * Copyright (c) 2015-2025 The Brenwill Workshop Ltd. (http://www.brenwill.com)
 *
 * Licensed under the Apache License, Version 2.0 (the "License");
 * you may not use this file except in compliance with the License.
 * You may obtain a copy of the License at
 * 
 *     http://www.apache.org/licenses/LICENSE-2.0
 * 
 * Unless required by applicable law or agreed to in writing, software
 * distributed under the License is distributed on an "AS IS" BASIS,
 * WITHOUT WARRANTIES OR CONDITIONS OF ANY KIND, either express or implied.
 * See the License for the specific language governing permissions and
 * limitations under the License.
 */

#include "MVKCommandEncoderState.h"
#include "MVKCommandEncodingPool.h"
#include "MVKCommandBuffer.h"
#include "MVKImage.h"
#include "MVKRenderPass.h"
#include "MVKPipeline.h"
#include "MVKQueryPool.h"

using namespace std;

#if MVK_USE_METAL_PRIVATE_API
// An extension of the MTLRenderCommandEncoder protocol to declare the setLineWidth: method.
@protocol MVKMTLRenderCommandEncoderLineWidth <MTLRenderCommandEncoder>
- (void)setLineWidth:(float)width;
@end
#endif

#pragma mark - Resource Binder Structs

static MTLRenderStages getMTLStages(MVKResourceUsageStages stages) {
	switch (stages) {
		case MVKResourceUsageStages::Vertex:   return MTLRenderStageVertex;
		case MVKResourceUsageStages::Fragment: return MTLRenderStageFragment;
		case MVKResourceUsageStages::All:      return MTLRenderStageVertex | MTLRenderStageFragment;
		case MVKResourceUsageStages::Count:    break;
	}
	assert(0);
	return 0;
}

static void useResourceGraphics(id<MTLCommandEncoder> encoder, id<MTLResource> resource, MTLResourceUsage usage, MVKResourceUsageStages stages) {
	[static_cast<id<MTLRenderCommandEncoder>>(encoder) useResource:resource usage:usage stages:getMTLStages(stages)];
}

static void useResourceCompute(id<MTLCommandEncoder> encoder, id<MTLResource> resource, MTLResourceUsage usage, MVKResourceUsageStages stages) {
	[static_cast<id<MTLComputeCommandEncoder>>(encoder) useResource:resource usage:usage];
}

struct MVKFragmentBinder {
	static SEL selSetBytes()   { return @selector(setFragmentBytes:length:atIndex:); }
	static SEL selSetBuffer()  { return @selector(setFragmentBuffer:offset:atIndex:); }
	static SEL selSetOffset()  { return @selector(setFragmentBufferOffset:atIndex:); }
	static SEL selSetTexture() { return @selector(setFragmentTexture:atIndex:); }
	static SEL selSetSampler() { return @selector(setFragmentSamplerState:atIndex:); }
	static MVKResourceBinder::UseResource useResource() { return useResourceGraphics; }
	static void setBuffer(id<MTLRenderCommandEncoder> encoder, id<MTLBuffer> buffer, NSUInteger offset, NSUInteger index) {
		[encoder setFragmentBuffer:buffer offset:offset atIndex:index];
	}
	static void setBufferOffset(id<MTLRenderCommandEncoder> encoder, NSUInteger offset, NSUInteger index) {
		[encoder setFragmentBufferOffset:offset atIndex:index];
	}
	static void setBytes(id<MTLRenderCommandEncoder> encoder, const void* bytes, NSUInteger length, NSUInteger index) {
		[encoder setFragmentBytes:bytes length:length atIndex:index];
	}
	static void setTexture(id<MTLRenderCommandEncoder> encoder, id<MTLTexture> texture, NSUInteger index) {
		[encoder setFragmentTexture:texture atIndex:index];
	}
	static void setSampler(id<MTLRenderCommandEncoder> encoder, id<MTLSamplerState> sampler, NSUInteger index) {
		[encoder setFragmentSamplerState:sampler atIndex:index];
	}
};

struct MVKVertexBinder {
	static SEL selSetBytes()   { return @selector(setVertexBytes:length:atIndex:); }
	static SEL selSetBuffer()  { return @selector(setVertexBuffer:offset:atIndex:); }
	static SEL selSetOffset()  { return @selector(setVertexBufferOffset:atIndex:); }
	static SEL selSetTexture() { return @selector(setVertexTexture:atIndex:); }
	static SEL selSetSampler() { return @selector(setVertexSamplerState:atIndex:); }
	static MVKResourceBinder::UseResource useResource() { return useResourceGraphics; }
#if MVK_XCODE_15
	static SEL selSetBufferDynamic() { return @selector(setVertexBuffer:offset:attributeStride:atIndex:); }
	static SEL selSetOffsetDynamic() { return @selector(setVertexBufferOffset:attributeStride:atIndex:); }
#endif
	static void setBuffer(id<MTLRenderCommandEncoder> encoder, id<MTLBuffer> buffer, NSUInteger offset, NSUInteger index) {
		[encoder setVertexBuffer:buffer offset:offset atIndex:index];
	}
	static void setBufferOffset(id<MTLRenderCommandEncoder> encoder, NSUInteger offset, NSUInteger index) {
		[encoder setVertexBufferOffset:offset atIndex:index];
	}
	static void setBufferDynamic(id<MTLRenderCommandEncoder> encoder, id<MTLBuffer> buffer, NSUInteger offset, NSUInteger stride, NSUInteger index) {
#if MVK_XCODE_15
		[encoder setVertexBuffer:buffer offset:offset attributeStride:stride atIndex:index];
#else
		assert(0);
#endif
	}
	static void setBufferOffsetDynamic(id<MTLRenderCommandEncoder> encoder, NSUInteger offset, NSUInteger stride, NSUInteger index) {
#if MVK_XCODE_15
		[encoder setVertexBufferOffset:offset attributeStride:stride atIndex:index];
#else
		assert(0);
#endif
	}
	static void setBytes(id<MTLRenderCommandEncoder> encoder, const void* bytes, NSUInteger length, NSUInteger index) {
		[encoder setVertexBytes:bytes length:length atIndex:index];
	}
	static void setTexture(id<MTLRenderCommandEncoder> encoder, id<MTLTexture> texture, NSUInteger index) {
		[encoder setVertexTexture:texture atIndex:index];
	}
	static void setSampler(id<MTLRenderCommandEncoder> encoder, id<MTLSamplerState> sampler, NSUInteger index) {
		[encoder setVertexSamplerState:sampler atIndex:index];
	}
};

struct MVKComputeBinder {
	static SEL selSetBytes()   { return @selector(setBytes:length:atIndex:); }
	static SEL selSetBuffer()  { return @selector(setBuffer:offset:atIndex:); }
	static SEL selSetOffset()  { return @selector(setBufferOffset:atIndex:); }
	static SEL selSetTexture() { return @selector(setTexture:atIndex:); }
	static SEL selSetSampler() { return @selector(setSamplerState:atIndex:); }
	static MVKResourceBinder::UseResource useResource() { return useResourceCompute; }
#if MVK_XCODE_15
	static SEL selSetBufferDynamic() { return @selector(setBuffer:offset:attributeStride:atIndex:); }
	static SEL selSetOffsetDynamic() { return @selector(setBufferOffset:attributeStride:atIndex:); }
#endif
	static void setBuffer(id<MTLComputeCommandEncoder> encoder, id<MTLBuffer> buffer, NSUInteger offset, NSUInteger index) {
		[encoder setBuffer:buffer offset:offset atIndex:index];
	}
	static void setBufferOffset(id<MTLComputeCommandEncoder> encoder, NSUInteger offset, NSUInteger index) {
		[encoder setBufferOffset:offset atIndex:index];
	}
	static void setBufferDynamic(id<MTLComputeCommandEncoder> encoder, id<MTLBuffer> buffer, NSUInteger offset, NSUInteger stride, NSUInteger index) {
#if MVK_XCODE_15
		[encoder setBuffer:buffer offset:offset attributeStride:stride atIndex:index];
#else
		assert(0);
#endif
	}
	static void setBufferOffsetDynamic(id<MTLComputeCommandEncoder> encoder, NSUInteger offset, NSUInteger stride, NSUInteger index) {
#if MVK_XCODE_15
		[encoder setBufferOffset:offset attributeStride:stride atIndex:index];
#else
		assert(0);
#endif
	}
	static void setBytes(id<MTLComputeCommandEncoder> encoder, const void* bytes, NSUInteger length, NSUInteger index) {
		[encoder setBytes:bytes length:length atIndex:index];
	}
	static void setTexture(id<MTLComputeCommandEncoder> encoder, id<MTLTexture> texture, NSUInteger index) {
		[encoder setTexture:texture atIndex:index];
	}
	static void setSampler(id<MTLComputeCommandEncoder> encoder, id<MTLSamplerState> sampler, NSUInteger index) {
		[encoder setSamplerState:sampler atIndex:index];
	}
};

template <typename T> struct ResourceBinderTable {
	T values[static_cast<uint32_t>(T::Stage::Count)];
	constexpr const T& operator[](typename T::Stage stage) const {
		assert(stage < T::Stage::Count);
		return values[static_cast<uint32_t>(stage)];
	}
	constexpr T& operator[](typename T::Stage stage) {
		assert(stage < T::Stage::Count);
		return values[static_cast<uint32_t>(stage)];
	}
};

static ResourceBinderTable<MVKResourceBinder> GenResourceBinders() {
	ResourceBinderTable<MVKResourceBinder> res = {};
	res[MVKResourceBinder::Stage::Vertex]   = MVKResourceBinder::Create<MVKVertexBinder>();
	res[MVKResourceBinder::Stage::Fragment] = MVKResourceBinder::Create<MVKFragmentBinder>();
	res[MVKResourceBinder::Stage::Compute]  = MVKResourceBinder::Create<MVKComputeBinder>();
	return res;
}

static ResourceBinderTable<MVKVertexBufferBinder> GenVertexBufferBinders() {
	ResourceBinderTable<MVKVertexBufferBinder> res = {};
	res[MVKVertexBufferBinder::Stage::Vertex]   = MVKVertexBufferBinder::Create<MVKVertexBinder>();
	res[MVKVertexBufferBinder::Stage::Compute]  = MVKVertexBufferBinder::Create<MVKComputeBinder>();
	return res;
}

const MVKResourceBinder& MVKResourceBinder::Get(Stage stage) {
	static const ResourceBinderTable<MVKResourceBinder> table = GenResourceBinders();
	return table[stage];
}

const MVKVertexBufferBinder& MVKVertexBufferBinder::Get(Stage stage) {
	static const ResourceBinderTable<MVKVertexBufferBinder> table = GenVertexBufferBinders();
	return table[stage];
}

#pragma mark - Resource Binding Functions

template <typename Binder, typename Encoder>
static void bindBuffer(Encoder encoder, id<MTLBuffer> buffer, VkDeviceSize offset, NSUInteger index,
                       MVKStageResourceBits& exists, MVKStageResourceBindings& bindings, const Binder& binder) {
	if (buffer) {
		if (!exists.buffers.get(index) || bindings.buffers[index].buffer != buffer) {
			exists.buffers.set(index);
			binder.setBuffer(encoder, buffer, offset, index);
			bindings.buffers[index] = { buffer, offset };
		} else if (bindings.buffers[index].offset != offset) {
			binder.setBufferOffset(encoder, offset, index);
			bindings.buffers[index].offset = offset;
		}
	} else if (exists.buffers.get(index)) {
		exists.buffers.clear(index);
		binder.setBuffer(encoder, nil, 0, index);
	}
}

template <typename Binder, typename Encoder>
static void bindBytes(Encoder encoder, const void* data, size_t size, NSUInteger index,
                      MVKStageResourceBits& exists, MVKStageResourceBindings& bindings, const Binder& binder) {
	exists.buffers.set(index);
	bindings.buffers[index] = MVKStageResourceBindings::InvalidBuffer();
	binder.setBytes(encoder, data, size, index);
}

template <bool DynamicStride>
static void bindVertexBuffer(id<MTLCommandEncoder> encoder, id<MTLBuffer> buffer, VkDeviceSize offset, uint32_t stride, NSUInteger index,
                             MVKStageResourceBits& exists, MVKStageResourceBindings& bindings, const MVKVertexBufferBinder& binder) {
	VkDeviceSize offsetLookup = offset;
	if constexpr (DynamicStride)
		offsetLookup ^= static_cast<VkDeviceSize>(stride ^ (1u << 31)) << 32;
	if (!exists.buffers.get(index) || bindings.buffers[index].buffer != buffer) {
		exists.buffers.set(index);
		if constexpr (DynamicStride)
			binder.setBufferDynamic(encoder, buffer, offset, stride, index);
		else
			binder.setBuffer(encoder, buffer, offset, index);
		bindings.buffers[index] = { buffer, offsetLookup };
	} else if (bindings.buffers[index].offset != offsetLookup) {
		if constexpr (DynamicStride)
			binder.setBufferOffsetDynamic(encoder, offset, stride, index);
		else
			binder.setBufferOffset(encoder, offset, index);
		bindings.buffers[index].offset = offsetLookup;
	}
}

template <typename Binder, typename Encoder>
static void bindTexture(Encoder encoder, id<MTLTexture> texture, NSUInteger index,
                        MVKStageResourceBits& exists, MVKStageResourceBindings& bindings, const Binder& binder) {
	if (!exists.textures.get(index) || bindings.textures[index] != texture) {
		exists.textures.set(index);
		binder.setTexture(encoder, texture, index);
		bindings.textures[index] = texture;
	}
}

template <typename Binder, typename Encoder>
static void bindSampler(Encoder encoder, id<MTLSamplerState> sampler, NSUInteger index,
                        MVKStageResourceBits& exists, MVKStageResourceBindings& bindings, const Binder& binder) {
	if (!exists.samplers.get(index) || bindings.samplers[index] != sampler) {
		exists.samplers.set(index);
		binder.setSampler(encoder, sampler, index);
		bindings.samplers[index] = sampler;
	}
}

static uint32_t getCPUMetaOffset(MVKDescriptorCPULayout layout) {
	switch (layout) {
		case MVKDescriptorCPULayout::OneIDMeta:  return offsetof(MVKCPUDescriptorOneIDMeta,  meta);
		case MVKDescriptorCPULayout::OneID2Meta: return offsetof(MVKCPUDescriptorOneID2Meta, meta);
		case MVKDescriptorCPULayout::TwoIDMeta:  return offsetof(MVKCPUDescriptorTwoIDMeta,  meta);
		case MVKDescriptorCPULayout::TwoID2Meta: return offsetof(MVKCPUDescriptorTwoID2Meta, meta);
		case MVKDescriptorCPULayout::None:
		case MVKDescriptorCPULayout::OneID:
		case MVKDescriptorCPULayout::InlineData:
			return 0;
	}
}

enum class ImplicitBufferData {
	BufferSize,
	TextureSwizzle,
};

static bool isTexelBuffer(VkDescriptorType type) {
	switch (type) {
		case VK_DESCRIPTOR_TYPE_STORAGE_TEXEL_BUFFER:
		case VK_DESCRIPTOR_TYPE_UNIFORM_TEXEL_BUFFER:
			return true;
		default:
			return false;
	}
}
static bool isImage(VkDescriptorType type) {
	switch (type) {
		case VK_DESCRIPTOR_TYPE_SAMPLED_IMAGE:
		case VK_DESCRIPTOR_TYPE_STORAGE_IMAGE:
		case VK_DESCRIPTOR_TYPE_COMBINED_IMAGE_SAMPLER:
		case VK_DESCRIPTOR_TYPE_INPUT_ATTACHMENT:
			return true;
		default:
			return false;
	}
}

template <ImplicitBufferData DataType>
static void bindImplicitBufferData(uint32_t* target, MVKDescriptorSetLayout* layout, const void* descriptor, VkShaderStageFlags stage, uint32_t variableCount) {
	for (const auto& binding : layout->bindings()) {
		uint32_t count = binding.isVariable() ? variableCount : binding.descriptorCount;
		assert(count <= binding.descriptorCount);
		if (!count)
			continue;
		if (!mvkIsAnyFlagEnabled(binding.stageFlags, stage))
			continue;
		if (DataType == ImplicitBufferData::BufferSize && binding.descriptorType == VK_DESCRIPTOR_TYPE_INLINE_UNIFORM_BLOCK) {
			// Inline uniform blocks are bound as one buffer of size descriptorCount
			*target++ = count;
			continue;
		}
		uint32_t perDescCount;
		switch (DataType) {
			case ImplicitBufferData::BufferSize:     perDescCount = binding.perDescriptorResourceCount.buffer;  break;
			case ImplicitBufferData::TextureSwizzle: perDescCount = binding.perDescriptorResourceCount.texture; break;
		}
		if (perDescCount == 0)
			continue;
		size_t stride = descriptorCPUSize(binding.cpuLayout);
		size_t metaOff = getCPUMetaOffset(binding.cpuLayout);
		if (DataType == ImplicitBufferData::TextureSwizzle && isTexelBuffer(binding.descriptorType)) {
			mvkClear(target, count);
		} else if (metaOff == 0) {
			assert(DataType != ImplicitBufferData::BufferSize && "All buffers should have metadata");
			mvkClear(target, count);
		} else {
			const char* base = static_cast<const char*>(descriptor) + binding.cpuOffset + metaOff;
			for (uint32_t i = 0; i < count; i++, base += stride) {
				switch (DataType) {
					case ImplicitBufferData::BufferSize:
						// These are all at the same offset so the compiler should turn this into a single load
						if (isTexelBuffer(binding.descriptorType))
							target[i] = reinterpret_cast<const MVKDescriptorMetaTexelBuffer*>(base)->size;
						else if (isImage(binding.descriptorType))
							target[i] = reinterpret_cast<const MVKDescriptorMetaImage*>(base)->size;
						else
							target[i] = reinterpret_cast<const MVKDescriptorMetaBuffer*>(base)->size;
						break;
					case ImplicitBufferData::TextureSwizzle:
						target[i] = reinterpret_cast<const MVKDescriptorMetaImage*>(base)->swizzle;
						break;
				}
			}
		}
		target += perDescCount * count;
	}
}

static void bindDescriptorSets(MVKImplicitBufferData& target,
                               MVKShaderStage stage,
                               MVKPipelineLayout* layout,
                               uint32_t firstSet, uint32_t setCount, MVKDescriptorSet*const* sets,
                               uint32_t dynamicOffsetCount, const uint32_t* dynamicOffsets) {
	[[maybe_unused]] const uint32_t* dynamicOffsetsEnd = dynamicOffsets + dynamicOffsetCount;
	VkShaderStageFlags vkStage = mvkVkShaderStageFlagBitsFromMVKShaderStage(stage);
	for (uint32_t i = 0; i < setCount; i++) {
		MVKDescriptorSet* set = sets[i];
		MVKDescriptorSetLayout* setLayout = layout->getDescriptorSetLayout(firstSet + i);
		const MVKShaderStageResourceBinding& offsets = layout->getResourceBindingOffsets(firstSet + i).stages[stage];
		const MVKShaderStageResourceBinding& stride = setLayout->totalResourceCount().stages[stage];
		uint32_t varCount = set->variableDescriptorCount;
		if (uint32_t count = setLayout->dynamicOffsetCount(varCount)) {
			if (stride.dynamicOffsetBufferIndex) {
				mvkEnsureSize(target.dynamicOffsets, offsets.dynamicOffsetBufferIndex + stride.dynamicOffsetBufferIndex);
				uint32_t* write = &target.dynamicOffsets[offsets.dynamicOffsetBufferIndex];
				for (const auto& binding : setLayout->bindings()) {
					if (!binding.perDescriptorResourceCount.dynamicOffset)
						continue;
					if (binding.stageFlags & vkStage) {
						mvkCopy(write, dynamicOffsets, binding.descriptorCount);
						write += binding.descriptorCount;
					}
					dynamicOffsets += binding.descriptorCount;
				}
			} else {
				// None of the dynamic offsets are bound to this stage
				dynamicOffsets += count;
			}
		}
		if (setLayout->argBufMode() == MVKArgumentBufferMode::Off) {
			// If we grab these now, we can be guaranteed the sets are valid
			// If we wait until draw time, we can only be guaranteed statically used sets are valid
			if (!layout->getMetalFeatures().nativeTextureSwizzle && stride.textureIndex) {
				mvkEnsureSize(target.textureSwizzles, offsets.textureIndex + stride.textureIndex);
				bindImplicitBufferData<ImplicitBufferData::TextureSwizzle>(&target.textureSwizzles[offsets.textureIndex], setLayout, set->cpuBuffer, vkStage, varCount);
			}
			if (stride.bufferIndex) {
				mvkEnsureSize(target.bufferSizes, offsets.bufferIndex + stride.bufferIndex);
				bindImplicitBufferData<ImplicitBufferData::BufferSize>(&target.bufferSizes[offsets.bufferIndex], setLayout, set->cpuBuffer, vkStage, varCount);
			}
		}
	}
	assert(dynamicOffsets == dynamicOffsetsEnd && "All dynamic offsets should have been used, and no more than that");
}

static void bindImmediateData(id<MTLCommandEncoder> encoder,
                              MVKCommandEncoder& mvkEncoder,
                              const uint8_t* data, size_t size,
                              uint32_t idx,
                              const MVKResourceBinder& RESTRICT binder) {
	if (size < 4096) {
		binder.setBytes(encoder, data, size, idx);
	} else {
		const MVKMTLBufferAllocation* alloc = mvkEncoder.copyToTempMTLBufferAllocation(data, size);
		binder.setBuffer(encoder, alloc->_mtlBuffer, alloc->_offset, idx);
	}
}

static void bindImmediateData(id<MTLCommandEncoder> encoder,
                              MVKCommandEncoder& mvkEncoder,
                              MVKArrayRef<const uint32_t> data,
                              uint32_t idx,
                              const MVKResourceBinder& RESTRICT binder) {
	bindImmediateData(encoder, mvkEncoder, reinterpret_cast<const uint8_t*>(data.data()), data.byteSize(), idx, binder);
}

/** Updates a value at the given index in the given vector, resizing if needed. */
template<class V>
static void updateImplicitBuffer(V &contents, uint32_t index, uint32_t value) {
	if (index >= contents.size()) { contents.resize(index + 1); }
	contents[index] = value;
}

static constexpr bool isUseResource(MVKDescriptorBindOperationCode op) {
	switch (op) {
		case MVKDescriptorBindOperationCode::UseBufferWithLiveCheck:
		case MVKDescriptorBindOperationCode::UseTextureWithLiveCheck:
		case MVKDescriptorBindOperationCode::UseResource:
			return true;
		default:
			return false;
	}
}

template <MVKDescriptorBindOperationCode Op>
static void executeBindOp(id<MTLCommandEncoder> encoder,
                          MVKCommandEncoder& mvkEncoder,
                          const char* src, uint32_t count, size_t stride,
                          uint32_t target, const uint32_t* dynOffsets,
                          MVKResourceUsageStages useResourceStage,
                          MVKStageResourceBits& exists,
                          MVKStageResourceBindings& bindings,
                          const MVKResourceBinder& RESTRICT binder) {
	if (Op == MVKDescriptorBindOperationCode::BindBytes) {
		MVKStageResourceBindings::Buffer buffer = { reinterpret_cast<id<MTLBuffer>>(src), 0 };
		if (!exists.buffers.get(target) || bindings.buffers[target].buffer != buffer.buffer) {
			exists.buffers.set(target);
			bindings.buffers[target] = buffer;
			bindImmediateData(encoder, mvkEncoder, reinterpret_cast<const uint8_t*>(src), count, target, binder);
		}
		return;
	}
	MVKDevice* dev = mvkEncoder.getDevice();
	for (uint32_t i = 0; i < count; i++, src += stride) {
		id resource = *reinterpret_cast<const id*>(src);
		switch (Op) {
			case MVKDescriptorBindOperationCode::BindBytes:
				assert(0); // Handled above
				break;
			case MVKDescriptorBindOperationCode::BindBuffer:
			case MVKDescriptorBindOperationCode::BindBufferDynamic:
			case MVKDescriptorBindOperationCode::BindBufferWithLiveCheck:
			case MVKDescriptorBindOperationCode::BindBufferDynamicWithLiveCheck: {
				static_assert(offsetof(MVKCPUDescriptorOneID2Meta, offset) == offsetof(MVKCPUDescriptorOneID2Meta, a) + sizeof(id), "For the pointer arithmetic below");
				static_assert(offsetof(MVKCPUDescriptorTwoID2Meta, offset) == offsetof(MVKCPUDescriptorTwoID2Meta, b) + sizeof(id), "For the pointer arithmetic below");
				uint64_t offset = *reinterpret_cast<const uint64_t*>(src + sizeof(id));
				if (Op == MVKDescriptorBindOperationCode::BindBufferDynamic || Op == MVKDescriptorBindOperationCode::BindBufferDynamicWithLiveCheck)
					offset += dynOffsets[i];
				if ((Op == MVKDescriptorBindOperationCode::BindBufferWithLiveCheck || Op == MVKDescriptorBindOperationCode::BindBufferDynamicWithLiveCheck) && resource) {
					id<MTLBuffer> buffer = resource;
					if (exists.buffers.get(target + i) && bindings.buffers[target + i].buffer == buffer) {
						if (offset != bindings.buffers[target + i].offset) {
							bindings.buffers[target + i].offset = offset;
							binder.setBufferOffset(encoder, offset, target + i);
						}
					} else if (auto live = dev->getLiveResources().isLive(buffer)) {
						exists.buffers.set(target + i);
						bindings.buffers[target + i] = { buffer, offset };
						binder.setBuffer(encoder, buffer, offset, target + i);
					}
				} else {
					bindBuffer(encoder, static_cast<id<MTLBuffer>>(resource), offset, target + i, exists, bindings, binder);
				}
				break;
			}

			case MVKDescriptorBindOperationCode::BindTexture:
				bindTexture(encoder, static_cast<id<MTLTexture>>(resource), target + i, exists, bindings, binder);
				break;

			case MVKDescriptorBindOperationCode::BindTextureWithLiveCheck:
				if (id<MTLTexture> tex = resource) {
					if (exists.textures.get(target + i) && bindings.textures[target + i] == resource) {
						// Already bound
					} else if (auto live = dev->getLiveResources().isLive(tex)) {
						exists.textures.set(target + i);
						bindings.textures[target + i] = tex;
						binder.setTexture(encoder, tex, target + i);
					}
				} else {
					bindTexture(encoder, nullptr, target + i, exists, bindings, binder);
				}
				break;

			case MVKDescriptorBindOperationCode::BindSampler:
				bindSampler(encoder, static_cast<id<MTLSamplerState>>(resource), target + i, exists, bindings, binder);
				break;

			case MVKDescriptorBindOperationCode::BindSamplerWithLiveCheck:
				if (id<MTLSamplerState> samp = resource) {
					if (exists.samplers.get(target + i) && bindings.samplers[target + i] == resource) {
						// Already bound
					} else if (auto live = dev->getLiveResources().isLive(samp)) {
						exists.samplers.set(target + i);
						bindings.samplers[target + i] = samp;
						binder.setSampler(encoder, samp, target + i);
					}
				} else {
					bindSampler(encoder, nullptr, target + i, exists, bindings, binder);
				}
				break;

			case MVKDescriptorBindOperationCode::UseResource:
				if (resource)
					mvkEncoder.getState().mtlShared()._useResource.add(resource, useResourceStage, target);
				break;

			case MVKDescriptorBindOperationCode::UseBufferWithLiveCheck:
			case MVKDescriptorBindOperationCode::UseTextureWithLiveCheck:
				if (resource) {
					MVKLiveList& list = Op == MVKDescriptorBindOperationCode::UseBufferWithLiveCheck ? dev->getLiveResources().buffers : dev->getLiveResources().textures;
					if (auto live = list.isLive(resource))
						mvkEncoder.getState().mtlShared()._useResource.addImmediate(resource, encoder, binder.useResource, useResourceStage, target);
				}
				break;
		}
	}
}

static void executeBindOps(id<MTLCommandEncoder> encoder,
                           MVKCommandEncoder& mvkEncoder,
                           const MVKVulkanCommonEncoderState& common,
                           const MVKImplicitBufferData& implicitBufferData,
                           MVKArrayRef<const MVKDescriptorBindOperation> ops,
                           MVKResourceUsageStages useResourceStage,
                           MVKStageResourceBits& exists,
                           MVKStageResourceBindings& bindings,
                           const MVKResourceBinder& RESTRICT binder) {
	bool didUseResource = false;
	for (const MVKDescriptorBindOperation& op : ops) {
		MVKDescriptorSet* set = common._descriptorSets[op.set];
		uint32_t target = op.target;
		MVKDescriptorSetLayout* setLayout = common._layout->getDescriptorSetLayout(op.set);
		const MVKDescriptorBinding& binding = setLayout->bindings()[op.bindingIdx];
		const char* src = set->cpuBuffer + binding.cpuOffset + op.offset();
		const uint32_t* dynOffs = implicitBufferData.dynamicOffsets.data() + op.target2;
		uint32_t count = binding.isVariable() ? set->variableDescriptorCount : binding.descriptorCount;
		size_t stride = descriptorCPUSize(binding.cpuLayout);

		if (isUseResource(op.opcode)) {
			// Unlike binds, useResource can't be undone by binding something else
			// So we can store a list of which resources have been used in a bit array and use that to early exit on repeat binds
			// Some resources (e.g. multi-planar textures) can require multiple bind ops to fully bind, mark in a separate pass after all bind ops have executed
			if (bindings.descriptorSetResourceUse[op.set].get(op.bindingIdx))
				continue;
			didUseResource = true;
		}

		switch (op.opcode) {
#define CASE(x) case MVKDescriptorBindOperationCode::x: \
				executeBindOp<MVKDescriptorBindOperationCode::x>( \
					encoder, mvkEncoder, src, count, stride, target, dynOffs, useResourceStage, exists, bindings, binder); \
				break;
			CASE(BindBytes)
			CASE(BindBuffer)
			CASE(BindBufferDynamic)
			CASE(BindTexture)
			CASE(BindSampler)
			CASE(BindBufferWithLiveCheck)
			CASE(BindBufferDynamicWithLiveCheck)
			CASE(BindTextureWithLiveCheck)
			CASE(BindSamplerWithLiveCheck)
			CASE(UseResource)
			CASE(UseBufferWithLiveCheck)
			CASE(UseTextureWithLiveCheck)
#undef CASE
			case MVKDescriptorBindOperationCode::BindImmutableSampler: {
				MVKSampler*const* samplers = &setLayout->immutableSamplers()[binding.immSamplerIndex];
				for (uint32_t i = 0; i < count; i++)
					bindSampler(encoder, samplers[i]->getMTLSamplerState(), target + i, exists, bindings, binder);
				break;
			}
		}
	}

	if (didUseResource) {
		for (const MVKDescriptorBindOperation& op : ops) {
			if (isUseResource(op.opcode) && !bindings.descriptorSetResourceUse[op.set].get(op.bindingIdx))
				bindings.descriptorSetResourceUse[op.set].set(op.bindingIdx);
		}
	}
}

template <typename T, int N>
static MVKArrayRef<const T> getImplicitBindingData(const MVKSmallVector<T, N>& data, size_t limit) {
	return MVKArrayRef(data.data(), std::min(data.size(), limit));
}

static MVKResourceUsageStages getUseResourceStage(MVKMetalGraphicsStage stage) {
	// The single-stage enums are the same
	return static_cast<MVKResourceUsageStages>(stage);
}

/** Check if `add` is a subset of `current` */
static bool isCompatible(MVKResourceUsageStages current, MVKResourceUsageStages add) {
	if (current == add)
		return true;
	if (current == MVKResourceUsageStages::All)
		return true;
	return false;
}

static MVKResourceUsageStages combineStages(MVKResourceUsageStages a, MVKResourceUsageStages b) {
	if (a == b)
		return a;
	return MVKResourceUsageStages::All;
}

static void bindMetalResources(id<MTLCommandEncoder> encoder,
                               MVKCommandEncoder& mvkEncoder,
                               const MVKVulkanCommonEncoderState& common,
                               const MVKPipelineStageResourceInfo& resources,
                               const MVKImplicitBufferData& implicitBufferData,
                               const uint8_t* pushConstants,
                               MVKShaderStage vkStage,
                               MVKResourceUsageStages useResourceStage,
                               MVKStageResourceBits& exists,
                               MVKStageResourceBindings& bindings,
                               const MVKResourceBinder& RESTRICT binder) {
	// Clear descriptor set resource use bitarray for new sets and bind them
	MVKStaticBitSet<kMVKMaxDescriptorSetCount> setsNeeded = resources.resources.descriptorSetData.clearingAllIn(exists.descriptorSetData);
	exists.descriptorSetData |= resources.resources.descriptorSetData;
	for (size_t idx : setsNeeded) {
		MVKDescriptorSet* set = common._descriptorSets[idx];
		const MVKDescriptorSetLayout* layout = common._layout->getDescriptorSetLayout(idx);
		bindings.descriptorSetResourceUse[idx].resizeAndClear(layout->bindings().size());
		bindBuffer(encoder, set->gpuBufferObject, set->gpuBufferOffset, idx, exists, bindings, binder);
	}

	executeBindOps(encoder, mvkEncoder, common, implicitBufferData, resources.bindScript.ops.contents(), useResourceStage, exists, bindings, binder);

	MVKMetalSharedCommandEncoderState& mtlShared = mvkEncoder.getState().mtlShared();
	if (resources.usesPhysicalStorageBufferAddresses && !isCompatible(mtlShared._gpuAddressableResourceStages, useResourceStage)) {
		if (mtlShared._gpuAddressableResourceStages == MVKResourceUsageStages::None)
			mtlShared._gpuAddressableResourceStages = useResourceStage;
		else
			mtlShared._gpuAddressableResourceStages = combineStages(mtlShared._gpuAddressableResourceStages, useResourceStage);
		mvkEncoder.getDevice()->encodeGPUAddressableBuffers(mtlShared._useResource, useResourceStage);
	}

	const MVKShaderStageResourceBinding& resourceCounts = common._layout->getResourceCounts().stages[vkStage];
	for (MVKImplicitBuffer buffer : resources.implicitBuffers.needed & MVKNonVolatileImplicitBuffers) {
		assert(buffer < static_cast<MVKImplicitBuffer>(MVKNonVolatileImplicitBuffer::Count));
		MVKNonVolatileImplicitBuffer nvbuffer = static_cast<MVKNonVolatileImplicitBuffer>(buffer);
		uint32_t idx = resources.implicitBuffers.ids[buffer];
		if (exists.buffers.get(idx) && bindings.buffers[idx] == MVKStageResourceBindings::ImplicitBuffer(buffer))
			continue;
		if (bindings.implicitBufferIndices[nvbuffer] != idx) {
			// Index is changing, invalidate the old buffer since it will no longer get updated by other invalidations
			uint32_t oldIndex = bindings.implicitBufferIndices[nvbuffer];
			bindings.implicitBufferIndices[nvbuffer] = idx;
			if (bindings.buffers[oldIndex] == MVKStageResourceBindings::ImplicitBuffer(buffer))
				bindings.buffers[oldIndex] = MVKStageResourceBindings::InvalidBuffer();
		}
		exists.buffers.set(resources.implicitBuffers.ids[buffer]);
		bindings.buffers[idx] = MVKStageResourceBindings::ImplicitBuffer(buffer);
		switch (nvbuffer) {
			case MVKNonVolatileImplicitBuffer::PushConstant:
				bindImmediateData(encoder, mvkEncoder, pushConstants, common._layout->getPushConstantsLength(), idx, binder);
				break;
			case MVKNonVolatileImplicitBuffer::Swizzle:
				bindImmediateData(encoder, mvkEncoder, getImplicitBindingData(implicitBufferData.textureSwizzles, resourceCounts.textureIndex), idx, binder);
				break;
			case MVKNonVolatileImplicitBuffer::BufferSize:
				bindImmediateData(encoder, mvkEncoder, getImplicitBindingData(implicitBufferData.bufferSizes, resourceCounts.bufferIndex), idx, binder);
				break;
			case MVKNonVolatileImplicitBuffer::DynamicOffset:
				bindImmediateData(encoder, mvkEncoder, getImplicitBindingData(implicitBufferData.dynamicOffsets, resourceCounts.dynamicOffsetBufferIndex), idx, binder);
				break;
			case MVKNonVolatileImplicitBuffer::ViewRange: {
				uint32_t viewRange[] = {
					mvkEncoder.getSubpass()->getFirstViewIndexInMetalPass(mvkEncoder.getMultiviewPassIndex()),
					mvkEncoder.getSubpass()->getViewCountInMetalPass(mvkEncoder.getMultiviewPassIndex())
				};
				binder.setBytes(encoder, viewRange, sizeof(viewRange), idx);
				break;
			}
			case MVKNonVolatileImplicitBuffer::Count:
				assert(0);
				break;
		}
	}
	for (MVKImplicitBuffer buffer : resources.implicitBuffers.needed.removingAll(MVKNonVolatileImplicitBuffers)) {
		// Mark needed volatile implicit buffers used in buffer tracking, they'll get set during the draw
		size_t idx = resources.implicitBuffers.ids[buffer];
		exists.buffers.set(idx);
		bindings.buffers[idx] = MVKStageResourceBindings::InvalidBuffer();
	}
}

/**
 * Binds resources for running Vulkan graphics commands on a Metal render command encoder.
 *
 * Binds resources in stage `vkStage` of `vkState` to stage `mtlStage` of `mtlState`.
 */
static void bindVulkanGraphicsToMetalGraphics(
  id<MTLRenderCommandEncoder> encoder,
  MVKCommandEncoder& mvkEncoder,
  const MVKVulkanGraphicsCommandEncoderState& vkState,
  const MVKVulkanSharedCommandEncoderState& vkShared,
  MVKMetalGraphicsCommandEncoderState& mtlState,
  MVKGraphicsPipeline* pipeline,
  MVKShaderStage vkStage,
  MVKMetalGraphicsStage mtlStage) {
	bindMetalResources(encoder,
	                   mvkEncoder,
	                   vkState,
	                   pipeline->getStageResources(vkStage),
	                   vkState._implicitBufferData[vkStage],
	                   vkShared._pushConstants.data(),
	                   vkStage,
	                   getUseResourceStage(mtlStage),
	                   mtlState._exists[mtlStage],
	                   mtlState._bindings[mtlStage],
	                   MVKResourceBinder::Get(mtlStage));
}

/**
 * Binds resources for running Vulkan graphics commands on a Metal compute command encoder.
 *
 * Binds resources in stage `vkStage` of `vkState` to `mtlState`.
 */
static void bindVulkanGraphicsToMetalCompute(
  id<MTLComputeCommandEncoder> encoder,
  MVKCommandEncoder& mvkEncoder,
  const MVKVulkanGraphicsCommandEncoderState& vkState,
  const MVKVulkanSharedCommandEncoderState& vkShared,
  MVKMetalComputeCommandEncoderState& mtlState,
  MVKGraphicsPipeline* pipeline,
  MVKShaderStage vkStage) {
	bindMetalResources(encoder,
	                   mvkEncoder,
	                   vkState,
	                   pipeline->getStageResources(vkStage),
	                   vkState._implicitBufferData[vkStage],
	                   vkShared._pushConstants.data(),
	                   vkStage,
	                   MVKResourceUsageStages::Compute,
	                   mtlState._exists,
	                   mtlState._bindings,
	                   MVKResourceBinder::Compute());
}

/** Binds resources for running Vulkan compute commands on a Metal compute command encoder. */
static void bindVulkanComputeToMetalCompute(
  id<MTLComputeCommandEncoder> encoder,
  MVKCommandEncoder& mvkEncoder,
  const MVKVulkanComputeCommandEncoderState& vkState,
  const MVKVulkanSharedCommandEncoderState& vkShared,
  MVKMetalComputeCommandEncoderState& mtlState,
  MVKComputePipeline* pipeline) {
	bindMetalResources(encoder,
	                   mvkEncoder,
	                   vkState,
	                   pipeline->getStageResources(),
	                   vkState._implicitBufferData,
	                   vkShared._pushConstants.data(),
	                   kMVKShaderStageCompute,
	                   MVKResourceUsageStages::Compute,
	                   mtlState._exists,
	                   mtlState._bindings,
	                   MVKResourceBinder::Compute());
}

template <bool DynamicStride>
static void bindVertexBuffersTemplate(id<MTLCommandEncoder> encoder,
                                      const MVKVulkanGraphicsCommandEncoderState& vkState,
                                      MVKStageResourceBits& exists,
                                      MVKStageResourceBindings& bindings,
                                      const MVKVertexBufferBinder& RESTRICT binder) {
	MVKGraphicsPipeline* pipeline = vkState._pipeline;
	for (size_t vkidx : pipeline->getVkVertexBuffers()) {
		const auto& buffer = vkState._vertexBuffers[vkidx];
		uint32_t idx = pipeline->getMetalBufferIndexForVertexAttributeBinding(static_cast<uint32_t>(vkidx));
		bindVertexBuffer<DynamicStride>(encoder, buffer.mtlBuffer, buffer.offset, buffer.stride,
		                                idx, exists, bindings, binder);
	}
	for (const auto& xltdBuffer : pipeline->getTranslatedVertexBindings()) {
		const auto& buffer = vkState._vertexBuffers[xltdBuffer.binding];
		uint32_t idx = pipeline->getMetalBufferIndexForVertexAttributeBinding(xltdBuffer.translationBinding);
		bindVertexBuffer<DynamicStride>(encoder, buffer.mtlBuffer, buffer.offset + xltdBuffer.translationOffset, buffer.stride,
		                                idx, exists, bindings, binder);
	}
}

static void bindVertexBuffers(id<MTLCommandEncoder> encoder,
                              const MVKVulkanGraphicsCommandEncoderState& vkState,
                              MVKStageResourceBits& exists,
                              MVKStageResourceBindings& bindings,
                              const MVKVertexBufferBinder& RESTRICT binder) {
	if (vkState._pipeline->getDynamicStateFlags().has(MVKRenderStateFlag::VertexStride))
		bindVertexBuffersTemplate<true> (encoder, vkState, exists, bindings, binder);
	else
		bindVertexBuffersTemplate<false>(encoder, vkState, exists, bindings, binder);
}

/** If the contents of an implicit buffer changes, call this to ensure that the contents will be rebound before the next draw. */
static void invalidateImplicitBuffer(MVKStageResourceBindings& bindings, MVKNonVolatileImplicitBuffer buffer) {
	uint32_t idx = bindings.implicitBufferIndices[buffer];
	if (bindings.buffers[idx] == MVKStageResourceBindings::ImplicitBuffer(buffer)) {
		bindings.buffers[idx] = MVKStageResourceBindings::NullBuffer();
	}
}

/** If the contents of an implicit buffer changes, call this to ensure that the contents will be rebound before the next draw. */
static void invalidateImplicitBuffer(MVKMetalGraphicsCommandEncoderState& state, MVKNonVolatileImplicitBuffer buffer) {
	for (uint32_t i = 0; i < static_cast<uint32_t>(MVKMetalGraphicsStage::Count); i++) {
		MVKMetalGraphicsStage stage = static_cast<MVKMetalGraphicsStage>(i);
		invalidateImplicitBuffer(state._bindings[stage], buffer);
	}
}

/** If the contents of an implicit buffer changes, call this to ensure that the contents will be rebound before the next draw. */
static void invalidateImplicitBuffer(MVKMetalComputeCommandEncoderState& state, MVKNonVolatileImplicitBuffer buffer) {
	invalidateImplicitBuffer(state._bindings, buffer);
}

/** Invalidate the implicit buffers that depend on the contents of the bound descriptor sets. */
template <typename MTLState>
static void invalidateDescriptorSetImplicitBuffers(MTLState& state) {
	invalidateImplicitBuffer(state, MVKNonVolatileImplicitBuffer::BufferSize);
	invalidateImplicitBuffer(state, MVKNonVolatileImplicitBuffer::DynamicOffset);
	invalidateImplicitBuffer(state, MVKNonVolatileImplicitBuffer::Swizzle);
}

static bool isGraphicsStage(MVKShaderStage stage) {
	return stage < kMVKShaderStageCompute;
}

#pragma mark - MVKUseResourceHelper

static constexpr MTLResourceUsage MTLResourceUsageReadWrite = MTLResourceUsageRead | MTLResourceUsageWrite;

static bool isCompatible(MVKUseResourceHelper::ResourceInfo current, MVKUseResourceHelper::ResourceInfo add) {
	if (!current.write && add.write)
		return false;
	return isCompatible(current.stages, add.stages);
}

void MVKUseResourceHelper::add(id<MTLResource> resource, MVKResourceUsageStages stage, bool write) {
	ResourceInfo info { stage, write, true };
	auto res = used.emplace(resource, info);
	if (res.second || !isCompatible(res.first->second, info)) {
		ResourceInfo& stored = res.first->second;
		if (!res.second) {
			stored.deferred = true;
			stored.write |= info.write;
			stored.stages = combineStages(stored.stages, info.stages);
		}
		entries[stored.stages].get(stored.write).push_back(resource);
	}
}

void MVKUseResourceHelper::addImmediate(id<MTLResource> resource, id<MTLCommandEncoder> enc, MVKResourceBinder::UseResource func, MVKResourceUsageStages stage, bool write) {
	ResourceInfo info { stage, write, false };
	auto res = used.emplace(resource, info);
	if (res.second || !isCompatible(res.first->second, info)) {
		ResourceInfo& stored = res.first->second;
		if (!res.second) {
			stored.write |= info.write;
			stored.stages = combineStages(stored.stages, info.stages);
		}
		// For ordering reasons, if it's deferred, we need to do this write deferred as well.
		// Otherwise a deferred useResource for a narrower usage could overwrite this one.
		// Conveniently, if it was deferred once, it must be staying alive, so no problems there.
		if (stored.deferred)
			entries[stored.stages].get(stored.write).push_back(resource);
		else
			func(enc, resource, write ? MTLResourceUsageReadWrite : MTLResourceUsageRead, stored.stages);
	}
}

void MVKUseResourceHelper::bindAndResetGraphics(id<MTLRenderCommandEncoder> encoder) {
	// If a resource is used multiple times on different stages, it may appear in multiple lists.
	// As long as the iteration order hits stages that combine multiple render stages after the stages it combines,
	// this should be OK, as the last useResource will be the one for the most comprehensive list of stages.
	for (uint32_t i = 0; i < std::size(entries.elements); i++) {
		MVKResourceUsageStages stages = static_cast<MVKResourceUsageStages>(i);
		MTLRenderStages mtlStages = getMTLStages(stages);
		Entry& entry = entries[stages];
		if (!entry.read.empty()) {
			if ([encoder respondsToSelector:@selector(useResources:count:usage:stages:)])
				[encoder useResources:entry.read.data() count:entry.read.size() usage:MTLResourceUsageRead stages:mtlStages];
			else
				[encoder useResources:entry.read.data() count:entry.read.size() usage:MTLResourceUsageRead];
			entry.read.clear();
		}
		if (!entry.readWrite.empty()) {
			if ([encoder respondsToSelector:@selector(useResources:count:usage:stages:)])
				[encoder useResources:entry.readWrite.data() count:entry.readWrite.size() usage:MTLResourceUsageReadWrite stages:mtlStages];
			else
				[encoder useResources:entry.readWrite.data() count:entry.readWrite.size() usage:MTLResourceUsageReadWrite];
			entry.readWrite.clear();
		}
	}
}
void MVKUseResourceHelper::bindAndResetCompute(id<MTLComputeCommandEncoder> encoder) {
	Entry& entry = entries[MVKResourceUsageStages::Compute];
	if (!entry.read.empty()) {
		[encoder useResources:entry.read.data() count:entry.read.size() usage:MTLResourceUsageRead];
		entry.read.clear();
	}
	if (!entry.readWrite.empty()) {
		[encoder useResources:entry.readWrite.data() count:entry.readWrite.size() usage:MTLResourceUsageReadWrite];
		entry.readWrite.clear();
	}
	for (uint32_t i = 1; i < std::size(entries.elements); i++) {
		// Compute should never fill any but the first set
		assert(entries.elements[i].read.empty());
		assert(entries.elements[i].readWrite.empty());
	}
}

#pragma mark - MVKVulkanCommonCommandEncoderState

void MVKVulkanCommonEncoderState::ensurePushDescriptorSize(uint32_t size) {
	if (size > _pushDescData.size()) {
		_pushDescData.resize(size);
		_pushDescriptor.cpuBuffer = reinterpret_cast<char*>(_pushDescData.data());
	}
}

void MVKVulkanCommonEncoderState::setLayout(MVKPipelineLayout* layout) {
	_layout = layout;
	if (layout && layout->hasPushDescriptor()) {
		size_t idx = layout->pushDescriptor();
		_descriptorSets[idx] = &_pushDescriptor;
		MVKDescriptorSetLayout* dsl = layout->getDescriptorSetLayout(idx);
		uint32_t size = dsl->cpuSize();
		_pushDescriptor.cpuBufferSize = size;
		ensurePushDescriptorSize(size);
	}
}

MVKVulkanCommonEncoderState::MVKVulkanCommonEncoderState(const MVKVulkanCommonEncoderState& other) {
	memcpy(_descriptorSets, other._descriptorSets, sizeof(_descriptorSets));
	_pushDescriptor = other._pushDescriptor;
	setLayout(other._layout);
	memcpy(_pushDescriptor.cpuBuffer, other._pushDescriptor.cpuBuffer, _pushDescriptor.cpuBufferSize);
}

MVKVulkanCommonEncoderState& MVKVulkanCommonEncoderState::operator=(const MVKVulkanCommonEncoderState& other) {
	memmove(_descriptorSets, other._descriptorSets, sizeof(_descriptorSets));
	_pushDescriptor = other._pushDescriptor;
	setLayout(other._layout);
	memmove(_pushDescriptor.cpuBuffer, other._pushDescriptor.cpuBuffer, _pushDescriptor.cpuBufferSize);
	return *this;
}

#pragma mark - MVKVulkanGraphicsCommandEncoderState

MVKArrayRef<const MTLSamplePosition> MVKVulkanGraphicsCommandEncoderState::getSamplePositions() const {
	MVKArrayRef<const MTLSamplePosition> res;
	if (_pipeline) {
		if (pickRenderState(MVKRenderStateFlag::SampleLocationsEnable).enable.has(MVKRenderStateEnableFlag::SampleLocations)) {
			bool dynamic = _pipeline->getDynamicStateFlags().has(MVKRenderStateFlag::SampleLocations);
			uint32_t count = (dynamic ? &_renderState : &_pipeline->getStaticStateData())->numSampleLocations;
			const MTLSamplePosition* samples = dynamic ? _sampleLocations : _pipeline->getSampleLocations();
			res = MVKArrayRef(samples, count);
		}
	}
	return res;
}

bool MVKVulkanGraphicsCommandEncoderState::isBresenhamLines() const {
	if (!_pipeline)
		return false;
	if (pickRenderState(MVKRenderStateFlag::LineRasterizationMode).lineRasterizationMode != MVKLineRasterizationMode::Bresenham)
		return false;

	switch (pickRenderState(MVKRenderStateFlag::PrimitiveTopology).primitiveType) {
		case MTLPrimitiveTypeLine:
		case MTLPrimitiveTypeLineStrip:
			return true;

		case MTLPrimitiveTypeTriangle:
		case MTLPrimitiveTypeTriangleStrip:
			return pickRenderState(MVKRenderStateFlag::PolygonMode).polygonMode == MVKPolygonMode::Lines;

		default:
			return false;
	}
}

void MVKVulkanGraphicsCommandEncoderState::bindDescriptorSets(
	MVKPipelineLayout* layout,
	uint32_t firstSet,
	uint32_t setCount,
	MVKDescriptorSet*const* sets,
	uint32_t dynamicOffsetCount,
	const uint32_t* dynamicOffsets)
{
	for (uint32_t i = 0; i <= kMVKShaderStageFragment; i++) {
		MVKShaderStage stage = static_cast<MVKShaderStage>(i);
		::bindDescriptorSets(_implicitBufferData[stage], stage, layout, firstSet, setCount, sets, dynamicOffsetCount, dynamicOffsets);
	}
	for (uint32_t i = 0; i < setCount; i++) {
		_descriptorSets[firstSet + i] = sets[i];
	}
}

#pragma mark - MVKVulkanComputeCommandEncoderState

void MVKVulkanComputeCommandEncoderState::bindDescriptorSets(
	MVKPipelineLayout* layout,
	uint32_t firstSet,
	uint32_t setCount,
	MVKDescriptorSet*const* sets,
	uint32_t dynamicOffsetCount,
	const uint32_t* dynamicOffsets)
{
	::bindDescriptorSets(_implicitBufferData, kMVKShaderStageCompute, layout, firstSet, setCount, sets, dynamicOffsetCount, dynamicOffsets);
	for (uint32_t i = 0; i < setCount; i++) {
		_descriptorSets[firstSet + i] = sets[i];
	}
}

#pragma mark - MVKMetalGraphicsCommandEncoderState

static uint32_t getSampleCount(VkSampleCountFlags vk) {
	if (vk <= VK_SAMPLE_COUNT_1_BIT)
		return 1;
	if (vk <= VK_SAMPLE_COUNT_2_BIT)
		return 2;
	if (vk <= VK_SAMPLE_COUNT_4_BIT)
		return 4;
	static_assert(kMVKMaxSampleCount == 8, "Cases need update");
	return 8;
}

void MVKMetalGraphicsCommandEncoderState::reset(VkSampleCountFlags sampleCount) {
	memset(static_cast<MVKMetalGraphicsCommandEncoderStateQuickReset*>(this), 0, offsetof(MVKMetalGraphicsCommandEncoderStateQuickReset, MEMSET_RESET_LINE));
	_lineWidth = 1;
	_sampleCount = getSampleCount(sampleCount);
	_depthStencil.reset();
}

void MVKMetalGraphicsCommandEncoderState::bindFragmentBuffer(id<MTLRenderCommandEncoder> encoder, id<MTLBuffer> buffer, VkDeviceSize offset, NSUInteger index) {
	bindBuffer(encoder, buffer, offset, index, _exists.fragment(), _bindings.fragment(), MVKFragmentBinder());
}
void MVKMetalGraphicsCommandEncoderState::bindFragmentBytes(id<MTLRenderCommandEncoder> encoder, const void* data, size_t size, NSUInteger index) {
	bindBytes(encoder, data, size, index, _exists.fragment(), _bindings.fragment(), MVKFragmentBinder());
}
void MVKMetalGraphicsCommandEncoderState::bindFragmentTexture(id<MTLRenderCommandEncoder> encoder, id<MTLTexture> texture, NSUInteger index) {
	bindTexture(encoder, texture, index, _exists.fragment(), _bindings.fragment(), MVKFragmentBinder());
}
void MVKMetalGraphicsCommandEncoderState::bindFragmentSampler(id<MTLRenderCommandEncoder> encoder, id<MTLSamplerState> sampler, NSUInteger index) {
	bindSampler(encoder, sampler, index, _exists.fragment(), _bindings.fragment(), MVKFragmentBinder());
}
void MVKMetalGraphicsCommandEncoderState::bindVertexBuffer(id<MTLRenderCommandEncoder> encoder, id<MTLBuffer> buffer, VkDeviceSize offset, NSUInteger index) {
	bindBuffer(encoder, buffer, offset, index, _exists.vertex(), _bindings.vertex(), MVKVertexBinder());
}
void MVKMetalGraphicsCommandEncoderState::bindVertexBytes(id<MTLRenderCommandEncoder> encoder, const void* data, size_t size, NSUInteger index) {
	bindBytes(encoder, data, size, index, _exists.vertex(), _bindings.vertex(), MVKVertexBinder());
}
void MVKMetalGraphicsCommandEncoderState::bindVertexTexture(id<MTLRenderCommandEncoder> encoder, id<MTLTexture> texture, NSUInteger index) {
	bindTexture(encoder, texture, index, _exists.vertex(), _bindings.vertex(), MVKVertexBinder());
}
void MVKMetalGraphicsCommandEncoderState::bindVertexSampler(id<MTLRenderCommandEncoder> encoder, id<MTLSamplerState> sampler, NSUInteger index) {
	bindSampler(encoder, sampler, index, _exists.vertex(), _bindings.vertex(), MVKVertexBinder());
}

void MVKMetalGraphicsCommandEncoderState::changePipeline(MVKGraphicsPipeline* from, MVKGraphicsPipeline* to) {
	_flags.remove(MVKMetalRenderEncoderStateFlag::PipelineReady);
	// Everything that was static is now dirty
	if (from) {
		markDirty(from->getStaticStateFlags());
	}
	if (to)
		markDirty(to->getStaticStateFlags());
}

static constexpr MVKRenderStateFlags FlagsViewportScissor {
	MVKRenderStateFlag::Viewports,
	MVKRenderStateFlag::Scissors,
};

static constexpr MVKRenderStateFlags FlagsMetalState {
	MVKRenderStateFlag::BlendConstants,
	MVKRenderStateFlag::DepthClipEnable,
	MVKRenderStateFlag::FrontFace,
	MVKRenderStateFlag::StencilReference,
#if MVK_USE_METAL_PRIVATE_API
	MVKRenderStateFlag::LineWidth,
#endif
};

static constexpr MVKRenderStateFlags FlagsHandledByBindStateData = FlagsViewportScissor | FlagsMetalState;

void MVKMetalGraphicsCommandEncoderState::bindStateData(
  id<MTLRenderCommandEncoder> encoder,
  MVKCommandEncoder& mvkEncoder,
  const MVKRenderStateData& data,
  MVKRenderStateFlags flags,
  const VkViewport* viewports,
  const VkRect2D* scissors) {
	if (flags.hasAny(FlagsViewportScissor)) {
		if (flags.has(MVKRenderStateFlag::Viewports) &&
		  (_numViewports != data.numViewports || !mvkAreEqual(_viewports, viewports, data.numViewports))) {
			_numViewports = data.numViewports;
			mvkCopy(_viewports, viewports, data.numViewports);
			MTLViewport mtlViewports[kMVKMaxViewportScissorCount];
			uint32_t numViewports = data.numViewports;
			for (uint32_t i = 0; i < numViewports; i++) {
				mtlViewports[i].width = viewports[i].width;
				mtlViewports[i].height = viewports[i].height;
				mtlViewports[i].originX = viewports[i].x;
				mtlViewports[i].originY = viewports[i].y;
				mtlViewports[i].znear = viewports[i].minDepth;
				mtlViewports[i].zfar = viewports[i].maxDepth;
			}
			if (numViewports == 1) {
				[encoder setViewport:mtlViewports[0]];
			} else {
#if MVK_MACOS_OR_IOS
				[encoder setViewports:mtlViewports count:numViewports];
#endif
			}
		}
		if (flags.has(MVKRenderStateFlag::Scissors) &&
		  (_numScissors != data.numScissors || !mvkAreEqual(_scissors, scissors, data.numScissors))) {
			if (!_flags.has(MVKMetalRenderEncoderStateFlag::RasterizationDisabledByScissor) || _numScissors != data.numScissors)
				_flags.add(MVKMetalRenderEncoderStateFlag::ScissorDirty);
			_numScissors = data.numScissors;
			mvkCopy(_scissors, scissors, data.numScissors);
		}
	}

	if (flags.hasAny(FlagsMetalState)) {
		if (flags.has(MVKRenderStateFlag::BlendConstants) && !mvkAreEqual(&_blendConstants, &data.blendConstants)) {
			_blendConstants = data.blendConstants;
			const float* c = data.blendConstants.float32;
			[encoder setBlendColorRed:c[0] green:c[1] blue:c[2] alpha:c[3]];
		}
		if (flags.has(MVKRenderStateFlag::DepthClipEnable)) {
			bool enable = data.enable.has(MVKRenderStateEnableFlag::DepthClamp);
			if (_flags.has(MVKMetalRenderEncoderStateFlag::DepthClampEnable) != enable) {
				_flags.flip(MVKMetalRenderEncoderStateFlag::DepthClampEnable);
				[encoder setDepthClipMode:enable ? MTLDepthClipModeClamp : MTLDepthClipModeClip];
			}
		}
		if (flags.has(MVKRenderStateFlag::FrontFace) && _frontFace != data.frontFace) {
			_frontFace = data.frontFace;
			[encoder setFrontFacingWinding:static_cast<MTLWinding>(data.frontFace)];
		}
		if (flags.has(MVKRenderStateFlag::StencilReference) && !mvkAreEqual(&_stencilReference, &data.stencilReference)) {
			_stencilReference = data.stencilReference;
			if (_stencilReference.frontFaceValue == _stencilReference.backFaceValue)
				[encoder setStencilReferenceValue:_stencilReference.frontFaceValue];
			else
				[encoder setStencilFrontReferenceValue:_stencilReference.frontFaceValue backReferenceValue:_stencilReference.backFaceValue];
		}
#if MVK_USE_METAL_PRIVATE_API
		if (flags.has(MVKRenderStateFlag::LineWidth) && _lineWidth != data.lineWidth && mvkEncoder.getMVKConfig().useMetalPrivateAPI) {
			_lineWidth = data.lineWidth;
			auto lineWidthRendEnc = static_cast<id<MVKMTLRenderCommandEncoderLineWidth>>(encoder);
			if ([lineWidthRendEnc respondsToSelector:@selector(setLineWidth:)]) {
				[lineWidthRendEnc setLineWidth:_lineWidth];
			}
		}
#endif
	}
}

void MVKMetalGraphicsCommandEncoderState::bindState(
	id<MTLRenderCommandEncoder> encoder,
	MVKCommandEncoder& mvkEncoder,
	const MVKVulkanGraphicsCommandEncoderState& vk)
{
	MVKGraphicsPipeline* pipeline = vk._pipeline;
	MVKRenderStateFlags staticStateFlags = pipeline->getStaticStateFlags();
	MVKRenderStateFlags dynamicStateFlags = pipeline->getDynamicStateFlags();
	MVKRenderStateFlags anyStateNeeded = (staticStateFlags | dynamicStateFlags).removingAll(_stateReady);
	const MVKRenderStateData& staticStateData = pipeline->getStaticStateData();
	const MVKRenderStateData& dynamicStateData = vk._renderState;
#define PICK_STATE(x) (dynamicStateFlags.has(MVKRenderStateFlag::x) ? &dynamicStateData : &staticStateData)
	// Handle anything that requires data from multiple (possibly different) sources out here

	// Polygon mode and primitive topology need to be handled specially, as we implement point mode by switching the primitive topology
	// Cull mode and discard both are specially handled only when using dynamic state
	// Whether cull mode discards is affected by whether we're rendering triangles, so do all of them at once
	static constexpr MVKRenderStateFlags FlagsWithSpecialHandling = {
		MVKRenderStateFlag::CullMode,
		MVKRenderStateFlag::PolygonMode,
		MVKRenderStateFlag::PrimitiveTopology,
		MVKRenderStateFlag::RasterizerDiscardEnable,
	};
	if (anyStateNeeded.hasAny(FlagsWithSpecialHandling)) {
		// Special handling, static can override dynamic due to Metal not supporting full dynamic topology
		_stateReady.addAll(FlagsWithSpecialHandling);
		uint8_t prim = PICK_STATE(PrimitiveTopology)->primitiveType;
		MVKPolygonMode fill = PICK_STATE(PolygonMode)->polygonMode;
		if (fill == MVKPolygonMode::Point) {
			MTLPrimitiveTopologyClass topologyClass = pipeline->getPrimitiveTopologyClass();
			if (topologyClass == MTLPrimitiveTopologyClassPoint || topologyClass == MTLPrimitiveTopologyClassUnspecified) {
				// Supported by pipeline, yay
				prim = MTLPrimitiveTypePoint;
			} else {
				// Not supported, lines are probably closer than fill
				fill = MVKPolygonMode::Lines;
				mvkEncoder.reportWarning(VK_ERROR_FEATURE_NOT_PRESENT, "vkCmdSetPolygonMode(): Metal does not support setting VK_POLYGON_MODE_POINT dynamically.");
			}
		}
		_primitiveType = prim;
		bool isTriangle = prim == MTLPrimitiveTypeTriangle || prim == MTLPrimitiveTypeTriangleStrip;
		// Fill mode only affects triangles in Metal, might as well save a few API calls
		if (isTriangle && fill != _polygonMode) {
			_polygonMode = fill;
			[encoder setTriangleFillMode:static_cast<MTLTriangleFillMode>(fill)];
		}
		// Same for cull mode
		uint8_t cull = PICK_STATE(CullMode)->cullMode;
		if (isTriangle && cull != _cullMode) {
			_cullMode = cull;
			[encoder setCullMode:static_cast<MTLCullMode>(cull)];
		}

		MVKRenderStateEnableFlags dynEnable = dynamicStateData.enable;
		bool dynRasterizationDisable = isTriangle && dynamicStateFlags.has(MVKRenderStateFlag::CullMode) && dynEnable.has(MVKRenderStateEnableFlag::CullBothFaces);
		dynRasterizationDisable |= dynamicStateFlags.has(MVKRenderStateFlag::RasterizerDiscardEnable) && dynEnable.has(MVKRenderStateEnableFlag::RasterizerDiscard);
		bool staticRasterizationDisable = pipeline->isRasterizationDisabled();

		if (dynRasterizationDisable != _flags.has(MVKMetalRenderEncoderStateFlag::RasterizationDisabledByScissor) && !staticRasterizationDisable) {
			_flags.flip(MVKMetalRenderEncoderStateFlag::RasterizationDisabledByScissor);
			_flags.add(MVKMetalRenderEncoderStateFlag::ScissorDirty);
		}
	}

	// Depth stencil has many sources that all go together into one Metal DepthStencilState
	static constexpr MVKRenderStateFlags FlagsDepthStencil {
		MVKRenderStateFlag::DepthCompareOp,
		MVKRenderStateFlag::DepthTestEnable,
		MVKRenderStateFlag::DepthWriteEnable,
		MVKRenderStateFlag::StencilCompareMask,
		MVKRenderStateFlag::StencilOp,
		MVKRenderStateFlag::StencilTestEnable,
		MVKRenderStateFlag::StencilWriteMask,
	};
	if (anyStateNeeded.hasAny(FlagsDepthStencil)) {
		_stateReady.addAll(FlagsDepthStencil);
		MVKRenderSubpass* subpass = mvkEncoder.getSubpass();
		MVKMTLDepthStencilDescriptorData desc;
		if (subpass->isStencilAttachmentUsed() && PICK_STATE(StencilTestEnable)->depthStencil.stencilTestEnabled) {
			const MVKMTLDepthStencilDescriptorData& op = PICK_STATE(StencilOp)->depthStencil;
			desc.backFaceStencilData.op = op.backFaceStencilData.op;
			desc.frontFaceStencilData.op = op.frontFaceStencilData.op;
			const MVKMTLDepthStencilDescriptorData& read = PICK_STATE(StencilCompareMask)->depthStencil;
			desc.backFaceStencilData.readMask = read.backFaceStencilData.readMask;
			desc.frontFaceStencilData.readMask = read.frontFaceStencilData.readMask;
			const MVKMTLDepthStencilDescriptorData& write = PICK_STATE(StencilWriteMask)->depthStencil;
			desc.backFaceStencilData.writeMask = write.backFaceStencilData.writeMask;
			desc.frontFaceStencilData.writeMask = write.frontFaceStencilData.writeMask;
		}
		if (subpass->isDepthAttachmentUsed() && PICK_STATE(DepthTestEnable)->enable.has(MVKRenderStateEnableFlag::DepthTest)) {
			desc.depthWriteEnabled = PICK_STATE(DepthWriteEnable)->depthStencil.depthWriteEnabled;
			desc.depthCompareFunction = PICK_STATE(DepthCompareOp)->depthStencil.depthCompareFunction;
		}
		desc.simplify(true);
		if (!mvkAreEqual(&desc, &_depthStencil)) {
			_depthStencil = desc;
			[encoder setDepthStencilState:mvkEncoder.getCommandEncodingPool()->getMTLDepthStencilState(desc)];
		}
	}

	// Flags with a separate enable flag can come from two places at once
	static constexpr MVKRenderStateFlags FlagsWithEnable {
		MVKRenderStateFlag::DepthBias,
		MVKRenderStateFlag::DepthBiasEnable,
#if MVK_XCODE_26
		MVKRenderStateFlag::DepthBounds,
		MVKRenderStateFlag::DepthBoundsTestEnable,
#endif
	};
	if (anyStateNeeded.hasAny(FlagsWithEnable)) {
		_stateReady.addAll(anyStateNeeded & FlagsWithEnable);
		if (anyStateNeeded.hasAny({ MVKRenderStateFlag::DepthBias, MVKRenderStateFlag::DepthBiasEnable })) {
			bool wasEnabled = _flags.has(MVKMetalRenderEncoderStateFlag::DepthBiasEnable);
			if (PICK_STATE(DepthBiasEnable)->enable.has(MVKRenderStateEnableFlag::DepthBias)) {
				const MVKDepthBias& src = PICK_STATE(DepthBias)->depthBias;
				if (!wasEnabled || !mvkAreEqual(&src, &_depthBias)) {
					_flags.add(MVKMetalRenderEncoderStateFlag::DepthBiasEnable);
					_depthBias = src;
					[encoder setDepthBias:src.depthBiasConstantFactor
					           slopeScale:src.depthBiasSlopeFactor
					                clamp:src.depthBiasClamp];
				}
			} else if (wasEnabled) {
				_flags.remove(MVKMetalRenderEncoderStateFlag::DepthBiasEnable);
				[encoder setDepthBias:0 slopeScale:0 clamp:0];
			}
		}
#if MVK_XCODE_26
		if (anyStateNeeded.hasAny({ MVKRenderStateFlag::DepthBounds, MVKRenderStateFlag::DepthBoundsTestEnable }) &&
		    mvkEncoder.getMetalFeatures().depthBoundsTest)
		{
			bool wasEnabled = _flags.has(MVKMetalRenderEncoderStateFlag::DepthBoundsEnable);
			if (PICK_STATE(DepthBoundsTestEnable)->enable.has(MVKRenderStateEnableFlag::DepthBoundsTest)) {
				const MVKDepthBounds& src = PICK_STATE(DepthBounds)->depthBounds;
				if (!wasEnabled || !mvkAreEqual(&src, &_depthBounds)) {
					_flags.add(MVKMetalRenderEncoderStateFlag::DepthBoundsEnable);
					_depthBounds = src;
					[encoder setDepthTestMinBound:src.minDepthBound maxBound:src.maxDepthBound];
				}
			} else if (wasEnabled) {
				_flags.remove(MVKMetalRenderEncoderStateFlag::DepthBoundsEnable);
				[encoder setDepthTestMinBound:0.0f maxBound:1.0f];
			}
		}
#endif
	}
#undef PICK_STATE

	// For all the things that are sourced from one place, do them in two separate calls to bindStateData
	MVKRenderStateFlags handledByBindStateData = anyStateNeeded & FlagsHandledByBindStateData;
	_stateReady.addAll(handledByBindStateData);
	if (MVKRenderStateFlags neededStatic = handledByBindStateData & staticStateFlags; !neededStatic.empty()) {
		bindStateData(encoder, mvkEncoder, staticStateData, neededStatic, pipeline->getViewports(), pipeline->getScissors());
	}
	if (MVKRenderStateFlags neededDynamic = handledByBindStateData & dynamicStateFlags; !neededDynamic.empty()) {
		bindStateData(encoder, mvkEncoder, dynamicStateData, neededDynamic, vk._viewports, vk._scissors);
	}

	// Scissor can be affected by a number of things so do it at the end
	if (_flags.has(MVKMetalRenderEncoderStateFlag::ScissorDirty)) {
		_flags.remove(MVKMetalRenderEncoderStateFlag::ScissorDirty);
		MTLScissorRect mtlScissors[kMVKMaxViewportScissorCount];
		uint32_t numScissors = _numScissors;
		if (_flags.has(MVKMetalRenderEncoderStateFlag::RasterizationDisabledByScissor)) {
			mvkClear(mtlScissors, numScissors);
		} else {
			for (uint32_t i = 0; i < numScissors; i++)
				mtlScissors[i] = mvkMTLScissorRectFromVkRect2D(mvkEncoder.clipToRenderArea(_scissors[i]));
		}
		if (numScissors == 1) {
			[encoder setScissorRect:mtlScissors[0]];
		} else {
#if MVK_MACOS_OR_IOS
			[encoder setScissorRects:mtlScissors count:numScissors];
#endif
		}
	}
}

void MVKMetalGraphicsCommandEncoderState::prepareDraw(
  id<MTLRenderCommandEncoder> encoder,
  MVKCommandEncoder& mvkEncoder,
  const MVKVulkanGraphicsCommandEncoderState& vk,
  const MVKVulkanSharedCommandEncoderState& vkShared) {
	MVKGraphicsPipeline* pipeline = vk._pipeline;
	if (!pipeline->getMainPipelineState()) // Abort if pipeline could not be created.
		return;

	// Pipeline
	if (!_flags.has(MVKMetalRenderEncoderStateFlag::PipelineReady)) {
		_flags.add(MVKMetalRenderEncoderStateFlag::PipelineReady);
		id<MTLRenderPipelineState> mtlPipeline;
		const MVKRenderSubpass* subpass = mvkEncoder.getSubpass();
		if (subpass->isMultiview() && !pipeline->isTessellationPipeline()) {
			mtlPipeline = pipeline->getMultiviewPipelineState(subpass->getViewCountInMetalPass(mvkEncoder.getMultiviewPassIndex()));
		} else {
			mtlPipeline = pipeline->getMainPipelineState();
		}
		if (mtlPipeline != _pipeline) {
			_pipeline = mtlPipeline;
			[encoder setRenderPipelineState:mtlPipeline];
		}
	}

	// State
	bindState(encoder, mvkEncoder, vk);

	// Resources
	if (pipeline->isTessellationPipeline()) {
		bindVulkanGraphicsToMetalGraphics(encoder, mvkEncoder, vk, vkShared, *this, pipeline, kMVKShaderStageTessEval, MVKMetalGraphicsStage::Vertex);
	} else {
		bindVulkanGraphicsToMetalGraphics(encoder, mvkEncoder, vk, vkShared, *this, pipeline, kMVKShaderStageVertex,   MVKMetalGraphicsStage::Vertex);
		bindVertexBuffers(encoder, vk, _exists.vertex(), _bindings.vertex(), MVKVertexBufferBinder::Vertex());
	}
	bindVulkanGraphicsToMetalGraphics(encoder, mvkEncoder, vk, vkShared, *this, pipeline, kMVKShaderStageFragment, MVKMetalGraphicsStage::Fragment);
	mvkEncoder.getState().mtlShared()._useResource.bindAndResetGraphics(encoder);
}

void MVKMetalGraphicsCommandEncoderState::prepareHelperDraw(
  id<MTLRenderCommandEncoder> encoder,
  MVKCommandEncoder& mvkEncoder,
  const MVKHelperDrawState& state) {
	_stateReady.removeAll({
		MVKRenderStateFlag::CullMode,
		MVKRenderStateFlag::DepthBiasEnable,
		MVKRenderStateFlag::DepthBoundsTestEnable,
		MVKRenderStateFlag::DepthCompareOp,
		MVKRenderStateFlag::DepthTestEnable,
		MVKRenderStateFlag::DepthWriteEnable,
		MVKRenderStateFlag::LineWidth,
		MVKRenderStateFlag::PolygonMode,
		MVKRenderStateFlag::RasterizerDiscardEnable,
		MVKRenderStateFlag::Scissors,
		MVKRenderStateFlag::StencilCompareMask,
		MVKRenderStateFlag::StencilOp,
		MVKRenderStateFlag::StencilReference,
		MVKRenderStateFlag::StencilTestEnable,
		MVKRenderStateFlag::StencilWriteMask,
		MVKRenderStateFlag::Viewports,
	});
	_flags.removeAll({
		MVKMetalRenderEncoderStateFlag::PipelineReady,
	});
	if (_pipeline != state.pipeline) {
		_pipeline = state.pipeline;
		[encoder setRenderPipelineState:state.pipeline];
	}
	if (_cullMode != MTLCullModeNone) {
		_cullMode = MTLCullModeNone;
		[encoder setCullMode:MTLCullModeNone];
	}
	if (_flags.has(MVKMetalRenderEncoderStateFlag::DepthBiasEnable)) {
		_flags.remove(MVKMetalRenderEncoderStateFlag::DepthBiasEnable);
		[encoder setDepthBias:0 slopeScale:0 clamp:0];
	}
	if (_polygonMode != MVKPolygonMode::Fill) {
		_polygonMode = MVKPolygonMode::Fill;
		[encoder setTriangleFillMode:MTLTriangleFillModeFill];
	}
	MVKMTLDepthStencilDescriptorData ds = MVKMTLDepthStencilDescriptorData::Write(state.writeDepth, state.writeStencil);
	if (!mvkAreEqual(&_depthStencil, &ds)) {
		_depthStencil = ds;
		[encoder setDepthStencilState:mvkEncoder.getCommandEncodingPool()->getMTLDepthStencilState(state.writeDepth, state.writeStencil)];
	}
	if (state.writeStencil && (_stencilReference.backFaceValue  != state.stencilReference
	                        || _stencilReference.frontFaceValue != state.stencilReference))
	{
		_stencilReference.backFaceValue  = state.stencilReference;
		_stencilReference.frontFaceValue = state.stencilReference;
		[encoder setStencilReferenceValue:state.stencilReference];
	}
	if (_flags.has(MVKMetalRenderEncoderStateFlag::RasterizationDisabledByScissor)
	    || _numScissors != 1 || !mvkAreEqual(&_scissors[0], &state.viewportAndScissor))
	{
		_flags.remove(MVKMetalRenderEncoderStateFlag::RasterizationDisabledByScissor);
		_numScissors = 1;
		_scissors[0] = state.viewportAndScissor;
		[encoder setScissorRect:mvkMTLScissorRectFromVkRect2D(state.viewportAndScissor)];
	}
	VkViewport viewport = {
		static_cast<float>(state.viewportAndScissor.offset.x),
		static_cast<float>(state.viewportAndScissor.offset.y),
		static_cast<float>(state.viewportAndScissor.extent.width),
		static_cast<float>(state.viewportAndScissor.extent.height),
		0,
		1
	};
	if (_numViewports != 1 || !mvkAreEqual(&_viewports[0], &viewport)) {
		_numViewports = 1;
		_viewports[0] = viewport;
		[encoder setViewport:mvkMTLViewportFromVkViewport(viewport)];
	}
	mvkEncoder._occlusionQueryState.prepareHelperDraw(encoder, &mvkEncoder);
}

#pragma mark - MVKMetalComputeCommandEncoderState


void MVKMetalComputeCommandEncoderState::bindPipeline(id<MTLComputeCommandEncoder> encoder, id<MTLComputePipelineState> pipeline) {
	_vkPipeline = nullptr;
	if (_pipeline != pipeline) {
		_pipeline = pipeline;
		[encoder setComputePipelineState:pipeline];
	}
}
void MVKMetalComputeCommandEncoderState::bindBuffer(id<MTLComputeCommandEncoder> encoder, id<MTLBuffer> buffer, VkDeviceSize offset, NSUInteger index) {
	::bindBuffer(encoder, buffer, offset, index, _exists, _bindings, MVKComputeBinder());
}
void MVKMetalComputeCommandEncoderState::bindBytes(id<MTLComputeCommandEncoder> encoder, const void* data, size_t size, NSUInteger index) {
	::bindBytes(encoder, data, size, index, _exists, _bindings, MVKComputeBinder());
}
void MVKMetalComputeCommandEncoderState::bindTexture(id<MTLComputeCommandEncoder> encoder, id<MTLTexture> texture, NSUInteger index) {
	::bindTexture(encoder, texture, index, _exists, _bindings, MVKComputeBinder());
}
void MVKMetalComputeCommandEncoderState::bindSampler(id<MTLComputeCommandEncoder> encoder, id<MTLSamplerState> sampler, NSUInteger index) {
	::bindSampler(encoder, sampler, index, _exists, _bindings, MVKComputeBinder());
}

void MVKMetalComputeCommandEncoderState::prepareComputeDispatch(
  id<MTLComputeCommandEncoder> encoder,
  MVKCommandEncoder& mvkEncoder,
  const MVKVulkanComputeCommandEncoderState& vk,
  const MVKVulkanSharedCommandEncoderState& vkShared) {
	MVKComputePipeline* pipeline = vk._pipeline;
	id<MTLComputePipelineState> mtlPipeline = pipeline->getPipelineState();
	if (!mtlPipeline) // Abort if pipeline could not be created.
		return;

	_vkPipeline = pipeline;

	if (_pipeline != mtlPipeline) {
		_pipeline = mtlPipeline;
		[encoder setComputePipelineState:mtlPipeline];
	}

	if (_vkStage != kMVKShaderStageCompute) {
		if (_vkStage != kMVKShaderStageCount) {
			// Switching between graphics and compute, need to invalidate implicit buffers too
			invalidateDescriptorSetImplicitBuffers(*this);
			_exists.descriptorSetData.reset();
		}
		_vkStage = kMVKShaderStageCompute;
	}

	bindVulkanComputeToMetalCompute(encoder, mvkEncoder, vk, vkShared, *this, pipeline);
	mvkEncoder.getState().mtlShared()._useResource.bindAndResetCompute(encoder);
}

void MVKMetalComputeCommandEncoderState::prepareRenderDispatch(
	id<MTLComputeCommandEncoder> encoder,
	MVKCommandEncoder& mvkEncoder,
	const MVKVulkanGraphicsCommandEncoderState& vk,
	const MVKVulkanSharedCommandEncoderState& vkShared,
	MVKShaderStage stage)
{
	MVKGraphicsPipeline* pipeline = vk._pipeline;
	if (!pipeline->getMainPipelineState()) // Abort if pipeline could not be created.
		return;


	id<MTLComputePipelineState> mtlPipeline = nil;
	if (stage == kMVKShaderStageVertex) {
		if (!mvkEncoder._isIndexedDraw) {
			mtlPipeline = pipeline->getTessVertexStageState();
		} else if (vk._indexBuffer.mtlIndexType == MTLIndexTypeUInt16) {
			mtlPipeline = pipeline->getTessVertexStageIndex16State();
		} else {
			mtlPipeline = pipeline->getTessVertexStageIndex32State();
		}
	} else if (stage == kMVKShaderStageTessCtl) {
		mtlPipeline = pipeline->getTessControlStageState();
	} else {
		assert(0);
	}

	if (_vkPipeline != pipeline) {
		_vkPipeline = pipeline;
	}

	if (_pipeline != mtlPipeline) {
		_pipeline = mtlPipeline;
		[encoder setComputePipelineState:mtlPipeline];
	}

	if (_vkStage != stage) {
		if (_vkStage == kMVKShaderStageCompute) {
			// Switching between graphics and compute, need to invalidate implicit buffers too
			invalidateDescriptorSetImplicitBuffers(*this);
			_exists.descriptorSetData.reset();
		}
		_vkStage = stage;
	}

	bindVulkanGraphicsToMetalCompute(encoder, mvkEncoder, vk, vkShared, *this, pipeline, stage);
	if (stage == kMVKShaderStageVertex)
		bindVertexBuffers(encoder, vk, _exists, _bindings, MVKVertexBufferBinder::Compute());
	mvkEncoder.getState().mtlShared()._useResource.bindAndResetCompute(encoder);
}

void MVKMetalComputeCommandEncoderState::reset() {
	memset(this, 0, offsetof(MVKMetalComputeCommandEncoderState, MEMSET_RESET_LINE));
	_vkStage = kMVKShaderStageCount;
}

#pragma mark - MVKCommandEncoderState

static constexpr MVKRenderStateFlags SampleLocationFlags {
	MVKRenderStateFlag::SampleLocations,
	MVKRenderStateFlag::SampleLocationsEnable,
};

static constexpr MTLSamplePosition kSampPosCenter = {0.5, 0.5};
static MTLSamplePosition kSamplePositionsAllCenter[] = { kSampPosCenter, kSampPosCenter, kSampPosCenter, kSampPosCenter, kSampPosCenter, kSampPosCenter, kSampPosCenter, kSampPosCenter };
static_assert(sizeof(kSamplePositionsAllCenter) / sizeof(MTLSamplePosition) == kMVKMaxSampleCount, "kSamplePositionsAllCenter is not competely populated.");

static MVKArrayRef<const MTLSamplePosition> getSamplePositions(const MVKVulkanGraphicsCommandEncoderState& vk, bool locOverride, uint32_t sampleCount) {
	if (locOverride)
		return MVKArrayRef(kSamplePositionsAllCenter, sampleCount);
	return vk.getSamplePositions();
}

MVKArrayRef<const MTLSamplePosition> MVKCommandEncoderState::updateSamplePositions() {
	// Multisample Bresenham lines require sampling from the pixel center.
	bool locOverride = _mtlGraphics._sampleCount > 1 && _vkGraphics.isBresenhamLines();
	if (locOverride == _mtlGraphics._flags.has(MVKMetalRenderEncoderStateFlag::SamplePositionsOverridden) && _mtlGraphics._stateReady.hasAll(SampleLocationFlags))
		return MVKArrayRef(_mtlGraphics._samplePositions, _mtlGraphics._numSamplePositions);
	MVKArrayRef<const MTLSamplePosition> res = getSamplePositions(_vkGraphics, locOverride, _mtlGraphics._sampleCount);
	_mtlGraphics._stateReady.addAll(SampleLocationFlags);
	_mtlGraphics._flags.set(MVKMetalRenderEncoderStateFlag::SamplePositionsOverridden, locOverride);
	_mtlGraphics._numSamplePositions = res.size();
	if (res.size() > 0)
		mvkCopy(_mtlGraphics._samplePositions, res.data(), res.size());
	return res;
}

bool MVKCommandEncoderState::needsMetalRenderPassRestart() {
	// Multisample Bresenham lines require sampling from the pixel center.
	bool locOverride = _mtlGraphics._sampleCount > 1 && _vkGraphics.isBresenhamLines();
	if (locOverride == _mtlGraphics._flags.has(MVKMetalRenderEncoderStateFlag::SamplePositionsOverridden) && _mtlGraphics._stateReady.hasAll(SampleLocationFlags))
		return false;
	MVKArrayRef<const MTLSamplePosition> positions = getSamplePositions(_vkGraphics, locOverride, _mtlGraphics._sampleCount);
	size_t count = positions.size();
	bool res = count != _mtlGraphics._numSamplePositions || !mvkAreEqual(positions.data(), _mtlGraphics._samplePositions, count);
	if (!res)
		_mtlGraphics._stateReady.addAll(SampleLocationFlags);
	return res;
}

/** Used by applyToActiveMTLState to indicate that you want to apply to whichever state is active. */
static constexpr VkPipelineBindPoint VK_PIPELINE_BIND_POINT_ALL = VK_PIPELINE_BIND_POINT_MAX_ENUM;

static void invalidateImplicitBuffer(MVKCommandEncoderState& state, VkPipelineBindPoint bindPoint, MVKNonVolatileImplicitBuffer buffer) {
	state.applyToActiveMTLState(bindPoint, [buffer](auto& mtl){ invalidateImplicitBuffer(mtl, buffer); });
}

void MVKCommandEncoderState::bindGraphicsPipeline(MVKGraphicsPipeline* pipeline) {
	_mtlGraphics.changePipeline(_vkGraphics._pipeline, pipeline);
	_vkGraphics._pipeline = pipeline;
	MVKPipelineLayout* layout = pipeline->getLayout();
	if (_vkGraphics._layout != layout) {
		if (!_vkGraphics._layout || _vkGraphics._layout->getPushConstantsLength() < layout->getPushConstantsLength()) {
			mvkEnsureSize(_vkShared._pushConstants, layout->getPushConstantsLength());
			invalidateImplicitBuffer(*this, VK_PIPELINE_BIND_POINT_GRAPHICS, MVKNonVolatileImplicitBuffer::PushConstant);
		}
		_vkGraphics.setLayout(layout);
	}
}

void MVKCommandEncoderState::bindComputePipeline(MVKComputePipeline* pipeline) {
	_vkCompute._pipeline = pipeline;
	MVKPipelineLayout* layout = pipeline->getLayout();
	if (_vkCompute._layout != layout) {
		if (!_vkCompute._layout || _vkCompute._layout->getPushConstantsLength() < layout->getPushConstantsLength()) {
			mvkEnsureSize(_vkShared._pushConstants, layout->getPushConstantsLength());
			invalidateImplicitBuffer(*this, VK_PIPELINE_BIND_POINT_COMPUTE, MVKNonVolatileImplicitBuffer::PushConstant);
		}
		_vkCompute.setLayout(layout);
	}
}

void MVKCommandEncoderState::pushConstants(uint32_t offset, uint32_t size, const void* data) {
	mvkEnsureSize(_vkShared._pushConstants, offset + size);
	memcpy(_vkShared._pushConstants.data() + offset, data, size);
	invalidateImplicitBuffer(*this, VK_PIPELINE_BIND_POINT_ALL, MVKNonVolatileImplicitBuffer::PushConstant);
}

void MVKCommandEncoderState::bindDescriptorSets(
  VkPipelineBindPoint bindPoint,
  MVKPipelineLayout* layout,
  uint32_t firstSet,
  uint32_t setCount,
  MVKDescriptorSet*const* sets,
  uint32_t dynamicOffsetCount,
  const uint32_t* dynamicOffsets) {
	auto affected = MVKStaticBitSet<kMVKMaxDescriptorSetCount>::range(firstSet, firstSet + setCount);
	applyToActiveMTLState(bindPoint, [affected](auto& mtl){
		invalidateDescriptorSetImplicitBuffers(mtl);
		for (MVKStageResourceBits& exists : mtl.exists()) {
			exists.descriptorSetData.clearAllIn(affected);
		}
	});
	if (bindPoint == VK_PIPELINE_BIND_POINT_GRAPHICS) {
		_vkGraphics.bindDescriptorSets(layout, firstSet, setCount, sets, dynamicOffsetCount, dynamicOffsets);
	} else if (bindPoint == VK_PIPELINE_BIND_POINT_COMPUTE) {
		_vkCompute.bindDescriptorSets(layout, firstSet, setCount, sets, dynamicOffsetCount, dynamicOffsets);
	}
}

MVKVulkanCommonEncoderState* MVKCommandEncoderState::getVkEncoderState(VkPipelineBindPoint bindPoint) {
	switch (bindPoint) {
		case VK_PIPELINE_BIND_POINT_GRAPHICS: return &_vkGraphics;
		case VK_PIPELINE_BIND_POINT_COMPUTE:  return &_vkCompute;
		default: return nullptr;
	}
}

void MVKCommandEncoderState::pushDescriptorSet(VkPipelineBindPoint bindPoint, MVKPipelineLayout* layout, uint32_t set, uint32_t writeCount, const VkWriteDescriptorSet* writes) {
	assert(layout->pushDescriptor() == set);
	if (MVKVulkanCommonEncoderState* state = getVkEncoderState(bindPoint)) [[likely]] {
		MVKDescriptorSetLayout* dsl = layout->getDescriptorSetLayout(set);
		state->ensurePushDescriptorSize(dsl->cpuSize());
		mvkPushDescriptorSet(state->_pushDescriptor.cpuBuffer, dsl, writeCount, writes);
	}
}

void MVKCommandEncoderState::pushDescriptorSet(MVKDescriptorUpdateTemplate* updateTemplate, MVKPipelineLayout* layout, uint32_t set, const void* data) {
	assert(layout->pushDescriptor() == set);
	if (MVKVulkanCommonEncoderState* state = getVkEncoderState(updateTemplate->getBindPoint())) [[likely]] {
		MVKDescriptorSetLayout* dsl = layout->getDescriptorSetLayout(set);
		state->ensurePushDescriptorSize(dsl->cpuSize());
		mvkPushDescriptorSetTemplate(state->_pushDescriptor.cpuBuffer, dsl, updateTemplate, data);
	}
}

void MVKCommandEncoderState::bindVertexBuffers(uint32_t firstBinding, MVKArrayRef<const MVKVertexMTLBufferBinding> buffers) {
	mvkCopy(&_vkGraphics._vertexBuffers[firstBinding], buffers.data(), buffers.size());
}

void MVKCommandEncoderState::bindIndexBuffer(const MVKIndexMTLBufferBinding& buffer) {
	_vkGraphics._indexBuffer = buffer;
}

void MVKCommandEncoderState::offsetZeroDivisorVertexBuffers(MVKCommandEncoder& mvkEncoder, MVKGraphicsStage stage, MVKGraphicsPipeline* pipeline, uint32_t firstInstance) {
	for (const auto& binding : pipeline->getZeroDivisorVertexBindings()) {
		uint32_t mtlBuffIdx = pipeline->getMetalBufferIndexForVertexAttributeBinding(binding.first);
		auto& buffer = _vkGraphics._vertexBuffers[binding.first];
		switch (stage) {
			case kMVKGraphicsStageVertex:
				[mvkEncoder.getMTLComputeEncoder(kMVKCommandUseTessellationVertexTessCtl) setBufferOffset: buffer.offset + firstInstance * binding.second
				                                                                                  atIndex: mtlBuffIdx];
				break;
			case kMVKGraphicsStageRasterization:
				[mvkEncoder._mtlRenderEncoder setVertexBufferOffset:buffer.offset + firstInstance * binding.second
				                                            atIndex:mtlBuffIdx];
				break;
			default:
				assert(false); // If we hit this, something went wrong.
				break;
		}
	}
}

void MVKCommandEncoderState::beginGraphicsEncoding(VkSampleCountFlags sampleCount) {
	_mtlGraphics.reset(sampleCount);
	_mtlShared.reset();
	_mtlActiveEncoder = CommandEncoderClass::Graphics;
}

void MVKCommandEncoderState::beginComputeEncoding() {
	_mtlCompute.reset();
	_mtlShared.reset();
	_mtlActiveEncoder = CommandEncoderClass::Compute;
}

template <typename Fn>
void MVKCommandEncoderState::applyToActiveMTLState(VkPipelineBindPoint bindPoint, Fn&& fn) {
	switch (_mtlActiveEncoder) {
		case CommandEncoderClass::Graphics:
			if (bindPoint != VK_PIPELINE_BIND_POINT_COMPUTE)
				std::forward<Fn>(fn)(_mtlGraphics);
			break;
		case CommandEncoderClass::Compute:
			if (bindPoint == VK_PIPELINE_BIND_POINT_COMPUTE && _mtlCompute._vkStage != kMVKShaderStageCompute)
				break;
			if (bindPoint == VK_PIPELINE_BIND_POINT_GRAPHICS && !isGraphicsStage(_mtlCompute._vkStage))
				break;
			std::forward<Fn>(fn)(_mtlCompute);
			break;
		default:
			break;
	}
}

#pragma mark -
#pragma mark MVKOcclusionQueryCommandEncoderState

/// Used to indicate that the current metal visibility result mode needs to be set regardless of what mode is wanted
/// (when visibility queries are currently active but on the wrong index).
static constexpr uint8_t VisibilityResultModeNeedsUpdate = 0xff;

static bool isMetalVisibilityActive(uint8_t mode) {
	// return false for both Disabled and NeedsUpdate
	static_assert(static_cast<int8_t>(MTLVisibilityResultModeDisabled) <= 0);
	static_assert(static_cast<int8_t>(VisibilityResultModeNeedsUpdate) <= 0);
	static_assert(static_cast<int8_t>(MTLVisibilityResultModeBoolean)  > 0);
	static_assert(static_cast<int8_t>(MTLVisibilityResultModeCounting) > 0);
	return static_cast<int8_t>(mode) > 0;
}

struct alignas(8) QueryResultOffsets {
	uint32_t dst;
	uint32_t src;
};

// Metal resets the query counter at a render pass boundary, so copy results to the query pool's accumulation buffer.
// Don't copy occlusion info until after rasterization, as Metal renderpasses can be ended prematurely during tessellation.
void MVKOcclusionQueryCommandEncoderState::endMetalRenderPass(MVKCommandEncoder* cmdEncoder) {
	nextMetalQuery(cmdEncoder);
	_metalVisibilityResultMode = MTLVisibilityResultModeDisabled;
	_lastFenceUpdate = nullptr;
	if (!_shouldAccumulate || _mtlRenderPassQueries.empty()) { return; }

	_shouldAccumulate = false;
	cmdEncoder->_pEncodingContext->firstVisibilityResultOffsetInRenderPass = cmdEncoder->_pEncodingContext->visibilityResultBuffer.offset();
	const MVKVisibilityBuffer& vizBuff = cmdEncoder->_pEncodingContext->visibilityResultBuffer;
	if (!vizBuff.buffer()) {
		assert(0 && "Has visibility results but no buffer to write them to");
		_mtlRenderPassQueries.clear();
		return;
	}

	id<MTLComputePipelineState> mtlAccumState = cmdEncoder->getCommandEncodingPool()->getAccumulateOcclusionQueryResultsMTLComputePipelineState();
	id<MTLComputeCommandEncoder> mtlAccumEncoder = cmdEncoder->getMTLComputeEncoder(kMVKCommandUseAccumOcclusionQuery);
	for (uint32_t i = 0; i < _numCopyFences; i++) {
		[mtlAccumEncoder waitForFence:_copyFences[i].write];
		[mtlAccumEncoder updateFence:_copyFences[i].read];
	}
	_numCopyFences = 0;
	MVKMetalComputeCommandEncoderState& state = cmdEncoder->getMtlCompute();
	state.bindPipeline(mtlAccumEncoder, mtlAccumState);
	state.bindBuffer(mtlAccumEncoder, vizBuff.buffer(), 0, 2);
	static constexpr size_t max_size = 4096 / sizeof(QueryResultOffsets);
	QueryResultOffsets offsets[std::min(max_size, _mtlRenderPassQueries.size())];
	uint32_t idx = 0;
	uint32_t executionWidth = static_cast<uint32_t>([mtlAccumState threadExecutionWidth]);
	const auto& mtlFeats = cmdEncoder->getMetalFeatures();
	for (auto cur = _mtlRenderPassQueries.begin(), end = _mtlRenderPassQueries.end(); cur < end; cur++) {
		offsets[idx].dst = cur->query;
		offsets[idx].src = cur->visibilityBufferOffset / kMVKQuerySlotSizeInBytes;
		idx++;
		auto next = cur + 1;
		if (next == end || idx >= max_size || next->queryPool != cur->queryPool) {
			// Send what we've collected
			uint32_t count = idx;
			idx = 0;
			state.bindBuffer(mtlAccumEncoder, cur->queryPool->getVisibilityResultMTLBuffer(), 0, 1);
			MTLSize tgsize = MTLSizeMake(executionWidth, 1, 1);
			if (mtlFeats.nonUniformThreadgroups) {
				state.bindBytes(mtlAccumEncoder, offsets, count * sizeof(QueryResultOffsets), 0);
				[mtlAccumEncoder dispatchThreads:MTLSizeMake(count, 1, 1) threadsPerThreadgroup:tgsize];
			} else {
				uint32_t rest = 0;
				if (count >= executionWidth) {
					uint32_t first = count / executionWidth;
					rest = first * executionWidth;
					count -= rest;
					state.bindBytes(mtlAccumEncoder, offsets, rest * sizeof(QueryResultOffsets), 0);
					[mtlAccumEncoder dispatchThreadgroups:MTLSizeMake(first, 1, 1) threadsPerThreadgroup:tgsize];
				}
				if (count) {
					state.bindBytes(mtlAccumEncoder, offsets + rest, count * sizeof(QueryResultOffsets), 0);
					[mtlAccumEncoder dispatchThreadgroups:MTLSizeMake(1, 1, 1) threadsPerThreadgroup:MTLSizeMake(count, 1, 1)];
				}
			}
		}
	}
	_mtlRenderPassQueries.clear();
}

// The Metal visibility buffer has a finite size, and on some Metal platforms (looking at you M1),
// query offsets cannnot be reused with the same MTLCommandBuffer. If enough occlusion queries are
// begun within a single MTLCommandBuffer, it may exhaust the visibility buffer. If that occurs,
// report an error and disable further visibility tracking for the remainder of the MTLCommandBuffer.
// In most cases, a MTLCommandBuffer corresponds to a Vulkan command submit (VkSubmitInfo),
// and so the error text is framed in terms of the Vulkan submit.
void MVKOcclusionQueryCommandEncoderState::beginOcclusionQuery(MVKCommandEncoder* cmdEncoder, MVKOcclusionQueryPool* pQueryPool, uint32_t query, VkQueryControlFlags flags) {
	assert(!_currentPool && "Shouldn't have active query when beginning a new one!");
	bool shouldCount = mvkAreAllFlagsEnabled(flags, VK_QUERY_CONTROL_PRECISE_BIT);
	_currentVisibilityResultMode = shouldCount ? MTLVisibilityResultModeCounting : MTLVisibilityResultModeBoolean;
	_currentPool = pQueryPool;
	_currentQueryIndex = query;
}

void MVKOcclusionQueryCommandEncoderState::endOcclusionQuery(MVKCommandEncoder* cmdEncoder, MVKOcclusionQueryPool* pQueryPool, uint32_t query) {
	assert(_currentPool == pQueryPool && _currentQueryIndex == query && "Ended query that wasn't active!");
	_shouldAccumulate = true;
	if (cmdEncoder->_mtlRenderEncoder) {
		nextMetalQuery(cmdEncoder);
		_metalVisibilityResultMode = VisibilityResultModeNeedsUpdate;
	} else {
		// Called outside of a render pass
		// Run accumulation immediately
		endMetalRenderPass(cmdEncoder);
	}
	_currentVisibilityResultMode = MTLVisibilityResultModeDisabled;
	_currentPool = nullptr;
}

void MVKOcclusionQueryCommandEncoderState::nextMetalQuery(MVKCommandEncoder* cmdEncoder) {
	if (!isMetalVisibilityActive(_metalVisibilityResultMode))
		return; // No draws were run
	MVKVisibilityBuffer& buffer = cmdEncoder->_pEncodingContext->visibilityResultBuffer;
	if (_mtlRenderPassQueries.empty() || buffer.isFirstWithCurrentFence()) {
		assert(_numCopyFences < std::size(_copyFences));
		if (_numCopyFences < std::size(_copyFences)) {
			auto current = buffer.currentFence();
			_copyFences[_numCopyFences++] = { current.read, current.write };
		}
	}
	_mtlRenderPassQueries.emplace_back(_currentPool, _currentQueryIndex, buffer.offset());
	uint32_t offset = buffer.advanceOffset();
	if (offset == cmdEncoder->_pEncodingContext->firstVisibilityResultOffsetInRenderPass) {
		// We went through a whole visibility buffer in one render pass!  Guess we need to accumulate now...
		cmdEncoder->encodeStoreActions(true);
		cmdEncoder->endMetalRenderEncoding();
		_shouldAccumulate = true;
		endMetalRenderPass(cmdEncoder);
	} else if (_numCopyFences >= 2) {
		// Getting pretty full, accumulate soon so we don't have to split a render pass if possible
		_shouldAccumulate = true;
	}
}

void MVKOcclusionQueryCommandEncoderState::prepareHelperDraw(id<MTLRenderCommandEncoder> encoder, MVKCommandEncoder* mvkEncoder) {
	if (_metalVisibilityResultMode != MTLVisibilityResultModeDisabled) {
		nextMetalQuery(mvkEncoder);
		_metalVisibilityResultMode = MTLVisibilityResultModeDisabled;
		[encoder setVisibilityResultMode:MTLVisibilityResultModeDisabled
		                          offset:mvkEncoder->_pEncodingContext->visibilityResultBuffer.offset()];
	}
}

<<<<<<< HEAD
void MVKOcclusionQueryCommandEncoderState::encodeImpl(uint32_t stage) {
	if (stage != kMVKGraphicsStageRasterization) { return; }
    
    if(_hasRasterized)
        return;
    
	_hasRasterized = true;
	[_cmdEncoder->_mtlRenderEncoder setVisibilityResultMode: _mtlVisibilityResultMode
													 offset: _cmdEncoder->_pEncodingContext->mtlVisibilityResultOffset];
=======
void MVKOcclusionQueryCommandEncoderState::encode(id<MTLRenderCommandEncoder> encoder, MVKCommandEncoder* mvkEncoder) {
	auto current = static_cast<MTLVisibilityResultMode>(_currentVisibilityResultMode);
	if (_metalVisibilityResultMode == current)
		return;
	MVKVisibilityBuffer& buffer = mvkEncoder->_pEncodingContext->visibilityResultBuffer;
	_metalVisibilityResultMode = current;
	[encoder setVisibilityResultMode:current
	                          offset:buffer.offset()];
	if (current != MTLVisibilityResultModeDisabled) {
		auto fence = buffer.currentFence();
		if (_lastFenceUpdate != fence.write) {
			_lastFenceUpdate = fence.write;
			[encoder waitForFence:fence.prevRead beforeStages:MTLRenderStageFragment];
			[encoder  updateFence:fence.write     afterStages:MTLRenderStageFragment];
		}
	}
>>>>>>> 2e73e697
}<|MERGE_RESOLUTION|>--- conflicted
+++ resolved
@@ -1937,17 +1937,6 @@
 	}
 }
 
-<<<<<<< HEAD
-void MVKOcclusionQueryCommandEncoderState::encodeImpl(uint32_t stage) {
-	if (stage != kMVKGraphicsStageRasterization) { return; }
-    
-    if(_hasRasterized)
-        return;
-    
-	_hasRasterized = true;
-	[_cmdEncoder->_mtlRenderEncoder setVisibilityResultMode: _mtlVisibilityResultMode
-													 offset: _cmdEncoder->_pEncodingContext->mtlVisibilityResultOffset];
-=======
 void MVKOcclusionQueryCommandEncoderState::encode(id<MTLRenderCommandEncoder> encoder, MVKCommandEncoder* mvkEncoder) {
 	auto current = static_cast<MTLVisibilityResultMode>(_currentVisibilityResultMode);
 	if (_metalVisibilityResultMode == current)
@@ -1964,5 +1953,4 @@
 			[encoder  updateFence:fence.write     afterStages:MTLRenderStageFragment];
 		}
 	}
->>>>>>> 2e73e697
 }