/*
 * MVKCommandBuffer.mm
 *
 * Copyright (c) 2015-2025 The Brenwill Workshop Ltd. (http://www.brenwill.com)
 *
 * Licensed under the Apache License, Version 2.0 (the "License");
 * you may not use this file except in compliance with the License.
 * You may obtain a copy of the License at
 * 
 *     http://www.apache.org/licenses/LICENSE-2.0
 * 
 * Unless required by applicable law or agreed to in writing, software
 * distributed under the License is distributed on an "AS IS" BASIS,
 * WITHOUT WARRANTIES OR CONDITIONS OF ANY KIND, either express or implied.
 * See the License for the specific language governing permissions and
 * limitations under the License.
 */

#include "MVKCommandBuffer.h"
#include "MVKFramebuffer.h"
#include "MVKCommandPool.h"
#include "MVKQueue.h"
#include "MVKPipeline.h"
#include "MVKQueryPool.h"
#include "MVKFoundation.h"
#include "MTLRenderPassDescriptor+MoltenVK.h"
#include "MVKCmdDraw.h"
#include "MVKCmdRendering.h"
#include <sys/mman.h>

using namespace std;


#pragma mark -
#pragma mark MVKCommandEncodingContext

// Sets the rendering objects, releasing the old objects, and retaining the new objects.
// Retaining the new is performed first, in case the old and new are the same object.
// With dynamic rendering, the objects are transient and only live as long as the
// duration of the active renderpass. To make it transient, it is released by the calling
// code after it has been retained here, so that when it is released again here at the
// end of the renderpass, it will automatically be destroyed. App-created objects are
// not released by the calling code, and will not be destroyed by the release here.
void MVKCommandEncodingContext::setRenderingContext(MVKRenderPass* renderPass, MVKFramebuffer* framebuffer) {

	if (renderPass) { renderPass->retain(); }
	if (_renderPass) { _renderPass->release(); }
	_renderPass = renderPass;

	if (framebuffer) { framebuffer->retain(); }
	if (_framebuffer) { _framebuffer->release(); }
	_framebuffer = framebuffer;
}

void MVKCommandEncodingContext::syncFences(MVKDevice *device, id<MTLCommandBuffer> mtlCommandBuffer) {
	if (!device->hasResidencySet()) return;

	// Synchronize all stages to their fences at index 0, which will be waited on in the next command buffer.
	for (int i = 0; i < kMVKBarrierStageCount; ++i) {
		auto fenceIndex = fenceSlots.update[i];
		if (!fenceIndex) continue;

		auto encoder = [mtlCommandBuffer blitCommandEncoder];
		[encoder waitForFence:device->getFence((MVKBarrierStage)i, fenceIndex)];
		[encoder updateFence:device->getFence((MVKBarrierStage)i, 0)];
		[encoder endEncoding];
	}
}

// Release rendering objects in case this instance is destroyed before ending the current renderpass.
MVKCommandEncodingContext::~MVKCommandEncodingContext() {
	setRenderingContext(nullptr, nullptr);
}


#pragma mark -
#pragma mark MVKCurrentSubpassInfo

void MVKCurrentSubpassInfo::beginRenderpass(MVKRenderPass* rp) {
	renderpass = rp;
	subpassIndex = 0;
	updateViewMask();
}
void MVKCurrentSubpassInfo::nextSubpass() {
	subpassIndex++;
	updateViewMask();
}
void MVKCurrentSubpassInfo::beginRendering(uint32_t viewMask) {
	renderpass = nullptr;
	subpassIndex = 0;
	subpassViewMask = viewMask;
}
void MVKCurrentSubpassInfo::updateViewMask() {
	subpassViewMask = renderpass ? renderpass->getSubpass(subpassIndex)->getViewMask() : 0;
}


#pragma mark -
#pragma mark MVKCommandBuffer

VkResult MVKCommandBuffer::begin(const VkCommandBufferBeginInfo* pBeginInfo) {

	reset(0);

	clearConfigurationResult();
	_canAcceptCommands = true;

	VkCommandBufferUsageFlags usage = pBeginInfo->flags;
	_isReusable = !mvkAreAllFlagsEnabled(usage, VK_COMMAND_BUFFER_USAGE_ONE_TIME_SUBMIT_BIT);
	_supportsConcurrentExecution = mvkAreAllFlagsEnabled(usage, VK_COMMAND_BUFFER_USAGE_SIMULTANEOUS_USE_BIT);

	// If this is a secondary command buffer, and contains inheritance info, set the inheritance info and determine
	// whether it contains render pass continuation info. Otherwise, clear the inheritance info, and ignore it.
	// Also check for and set any dynamic rendering inheritance info. The color format array must be copied locally.
	const VkCommandBufferInheritanceInfo* pInheritInfo = (_isSecondary ? pBeginInfo->pInheritanceInfo : nullptr);
	const VkCommandBufferInheritanceRenderingInfo* pInheritRendInfo = nullptr;
	const VkRenderingAttachmentLocationInfo* pInheritAttLocInfo = nullptr;
	const VkRenderingInputAttachmentIndexInfo* pInheritInpAttIdxInfo = nullptr;
	_hasSecondaryInheritanceInfo = mvkSetOrClear(&_secondaryInheritanceInfo, pInheritInfo);
	if (_hasSecondaryInheritanceInfo) {
		for (const auto* next = (VkBaseInStructure*)_secondaryInheritanceInfo.pNext; next; next = next->pNext) {
			switch (next->sType) {
				case VK_STRUCTURE_TYPE_COMMAND_BUFFER_INHERITANCE_RENDERING_INFO:
					pInheritRendInfo = (VkCommandBufferInheritanceRenderingInfo*)next;
					break;
				case VK_STRUCTURE_TYPE_RENDERING_ATTACHMENT_LOCATION_INFO:
					pInheritAttLocInfo = (VkRenderingAttachmentLocationInfo*)next;
					break;
				case VK_STRUCTURE_TYPE_RENDERING_INPUT_ATTACHMENT_INDEX_INFO:
					pInheritInpAttIdxInfo = (VkRenderingInputAttachmentIndexInfo*)next;
					break;
				default:
					break;
			}
		}
	}

	_doesContinueRenderPass = mvkAreAllFlagsEnabled(usage, VK_COMMAND_BUFFER_USAGE_RENDER_PASS_CONTINUE_BIT) && _hasSecondaryInheritanceInfo;

	_hasSecondaryInheritanceRenderingInfo = mvkSetOrClear(&_secondaryInheritanceRenderingInfo, pInheritRendInfo);
	if (_hasSecondaryInheritanceRenderingInfo) {
		_secondaryInheritanceColorAttachmentFormats.assign(_secondaryInheritanceRenderingInfo.pColorAttachmentFormats,
														   _secondaryInheritanceRenderingInfo.pColorAttachmentFormats + _secondaryInheritanceRenderingInfo.colorAttachmentCount);
		_secondaryInheritanceRenderingInfo.pColorAttachmentFormats = _secondaryInheritanceColorAttachmentFormats.data();
	}

	if (pInheritAttLocInfo) {
		_secondaryInheritanceColorAttachmentLocations.assign(pInheritAttLocInfo->pColorAttachmentLocations,
															 pInheritAttLocInfo->pColorAttachmentLocations + pInheritAttLocInfo->colorAttachmentCount);
		_hasSecondaryInheritanceColorAttachmentLocations = true;
	}

	if (pInheritInpAttIdxInfo) {
		_secondaryInheritanceColorAttachmentInputIndices.assign(pInheritInpAttIdxInfo->pColorAttachmentInputIndices,
																pInheritInpAttIdxInfo->pColorAttachmentInputIndices + pInheritInpAttIdxInfo->colorAttachmentCount);
		_hasSecondaryInheritanceColorAttachmentInputIndices = true;

		if (pInheritInpAttIdxInfo->pDepthInputAttachmentIndex) {
			_secondaryInheritanceDepthAttachmentInputIndex = *pInheritInpAttIdxInfo->pDepthInputAttachmentIndex;
			_hasSecondaryInheritanceDepthAttachmentInputIndex = true;
		}

		if (pInheritInpAttIdxInfo->pStencilInputAttachmentIndex) {
			_secondaryInheritanceStencilAttachmentInputIndex = *pInheritInpAttIdxInfo->pStencilInputAttachmentIndex;
			_hasSecondaryInheritanceStencilAttachmentInputIndex = true;
		}
	}

    if(_device->shouldPrefillMTLCommandBuffers() && !(_isSecondary || _supportsConcurrentExecution)) {
		@autoreleasepool {
			_prefilledMTLCmdBuffer = [_commandPool->getMTLCommandBuffer(kMVKCommandUseBeginCommandBuffer, 0) retain];    // retained
			auto prefillStyle = getMVKConfig().prefillMetalCommandBuffers;
			if (prefillStyle == MVK_CONFIG_PREFILL_METAL_COMMAND_BUFFERS_STYLE_IMMEDIATE_ENCODING ||
				prefillStyle == MVK_CONFIG_PREFILL_METAL_COMMAND_BUFFERS_STYLE_IMMEDIATE_ENCODING_NO_AUTORELEASE ) {
				_immediateCmdEncodingContext = new MVKCommandEncodingContext;
				_immediateCmdEncoder = new MVKCommandEncoder(this, prefillStyle);
				_immediateCmdEncoder->beginEncoding(_prefilledMTLCmdBuffer, _immediateCmdEncodingContext);
			}
		}
    }

    return getConfigurationResult();
}

void MVKCommandBuffer::beginSecondaryEncoding(MVKCommandEncoder* cmdEncoder) {
	if ( !_isSecondary ) { return; }

	if (_hasSecondaryInheritanceColorAttachmentLocations) {
		cmdEncoder->updateColorAttachmentLocations(_secondaryInheritanceColorAttachmentLocations.contents());
	}
}

void MVKCommandBuffer::releaseCommands(MVKCommand* command) {
    while(command) {
        MVKCommand* nextCommand = command->_next; // Establish next before returning current to pool.
        (command->getTypePool(getCommandPool()))->returnObject(command);
        command = nextCommand;
    }
}

void MVKCommandBuffer::releaseRecordedCommands() {
    releaseCommands(_head);
	_head = nullptr;
	_tail = nullptr;
}

void MVKCommandBuffer::flushImmediateCmdEncoder() {
    if(_immediateCmdEncoder) {
        _immediateCmdEncoder->endEncoding();
        delete _immediateCmdEncoder;
        _immediateCmdEncoder = nullptr;
        
        delete _immediateCmdEncodingContext;
        _immediateCmdEncodingContext = nullptr;
    }
}

VkResult MVKCommandBuffer::reset(VkCommandBufferResetFlags flags) {
    flushImmediateCmdEncoder();
	clearPrefilledMTLCommandBuffer();
	releaseRecordedCommands();
	_secondaryInheritanceInfo = {};
	_hasSecondaryInheritanceInfo = false;
	_secondaryInheritanceRenderingInfo = {};
	_hasSecondaryInheritanceRenderingInfo = false;
	_secondaryInheritanceColorAttachmentFormats.clear();
	_secondaryInheritanceColorAttachmentLocations.clear();
	_hasSecondaryInheritanceColorAttachmentLocations = false;
	_secondaryInheritanceColorAttachmentInputIndices.clear();
	_hasSecondaryInheritanceColorAttachmentInputIndices = false;
	_secondaryInheritanceDepthAttachmentInputIndex = 0;
	_hasSecondaryInheritanceDepthAttachmentInputIndex = false;
	_secondaryInheritanceStencilAttachmentInputIndex = 0;
	_hasSecondaryInheritanceStencilAttachmentInputIndex = false;
	_doesContinueRenderPass = false;
	_canAcceptCommands = false;
	_isReusable = false;
	_supportsConcurrentExecution = false;
	_wasExecuted = false;
	_isExecutingNonConcurrently.clear();
	_commandCount = 0;
	_currentSubpassInfo = {};
	_needsVisibilityResultMTLBuffer = false;
	_hasStageCounterTimestampCommand = false;
	_lastTessellationPipeline = nullptr;
	setConfigurationResult(VK_NOT_READY);

	if (mvkAreAllFlagsEnabled(flags, VK_COMMAND_BUFFER_RESET_RELEASE_RESOURCES_BIT)) {
		// TODO: what are we releasing or returning here?
	}

	return VK_SUCCESS;
}

VkResult MVKCommandBuffer::end() {
	_canAcceptCommands = false;
    
    flushImmediateCmdEncoder();
	checkDeferredEncoding();

	return getConfigurationResult();
}

void MVKCommandBuffer::checkDeferredEncoding() {
	if (getMVKConfig().prefillMetalCommandBuffers == MVK_CONFIG_PREFILL_METAL_COMMAND_BUFFERS_STYLE_DEFERRED_ENCODING) {
		@autoreleasepool {
			MVKCommandEncodingContext encodingContext;
			MVKCommandEncoder encoder(this);
			encoder.encode(_prefilledMTLCmdBuffer, &encodingContext);
			if (isUsingMetalArgumentBuffers()) {
				encodingContext.syncFences(getDevice(), _prefilledMTLCmdBuffer);
			}

			// Once encoded onto Metal, if this command buffer is not reusable, we don't need the
			// MVKCommand instances anymore, so release them in order to reduce memory pressure.
			if ( !_isReusable ) { releaseRecordedCommands(); }
		}
	}
}

void MVKCommandBuffer::addCommand(MVKCommand* command) {
    if ( !_canAcceptCommands ) {
        setConfigurationResult(reportError(VK_NOT_READY, "Command buffer cannot accept commands before vkBeginCommandBuffer() is called."));
        return;
    }

	_commandCount++;

    if(_immediateCmdEncoder) {
        _immediateCmdEncoder->encodeCommands(command);
        if( !_isReusable ) {
            releaseCommands(command);
            return;
        }
    }

    if (_tail) { _tail->_next = command; }
    command->_next = nullptr;
    _tail = command;
    if ( !_head ) { _head = command; }
}

void MVKCommandBuffer::submit(MVKQueueCommandBufferSubmission* cmdBuffSubmit,
							  MVKCommandEncodingContext* pEncodingContext) {
	if ( !canExecute() ) { return; }

	if (_prefilledMTLCmdBuffer) {
		cmdBuffSubmit->setActiveMTLCommandBuffer(_prefilledMTLCmdBuffer);
		clearPrefilledMTLCommandBuffer();
	} else {
		MVKCommandEncoder encoder(this);
		encoder.encode(cmdBuffSubmit->getActiveMTLCommandBuffer(), pEncodingContext);
	}

	if ( !_supportsConcurrentExecution ) { _isExecutingNonConcurrently.clear(); }
}

bool MVKCommandBuffer::canExecute() {
	if (_isSecondary) {
		setConfigurationResult(reportError(VK_NOT_READY, "Secondary command buffers may not be submitted directly to a queue."));
		return false;
	}
	if ( !_isReusable && _wasExecuted ) {
		setConfigurationResult(reportError(VK_NOT_READY, "Command buffer does not support execution more that once."));
		return false;
	}

	// Do this test last so that _isExecutingNonConcurrently is only set if everything else passes
	if ( !_supportsConcurrentExecution && _isExecutingNonConcurrently.test_and_set()) {
		setConfigurationResult(reportError(VK_NOT_READY, "Command buffer does not support concurrent execution."));
		return false;
	}

	_wasExecuted = true;
	return wasConfigurationSuccessful();
}

// Return the number of bits set in the view mask, with a minimum value of 1.
uint32_t MVKCommandBuffer::getViewCount() const {
	uint32_t viewMask = 0;
	if (_doesContinueRenderPass) {
		MVKRenderPass* inheritedRenderPass = (MVKRenderPass*)_secondaryInheritanceInfo.renderPass;
		if (inheritedRenderPass) {
			viewMask = inheritedRenderPass->getSubpass(_secondaryInheritanceInfo.subpass)->getViewMask();
		} else {
			viewMask = _secondaryInheritanceRenderingInfo.viewMask;
		}
	} else {
		viewMask = _currentSubpassInfo.subpassViewMask;
	}
	return max(__builtin_popcount(viewMask), 1);
}

void MVKCommandBuffer::clearPrefilledMTLCommandBuffer() {

	// Metal command buffers do not return to their pool on release, nor do they support the
	// concept of a reset. In order to become available again in their pool, they must pass
	// through the commit step. This is unfortunate because if the app adds commands to this
	// command buffer and then chooses to reset it instead of submit it, we risk committing
	// a prefilled Metal command buffer that the app did not intend to submit, potentially
	// causing unexpected side effects. But unfortunately there is nothing else we can do.
	if (_prefilledMTLCmdBuffer && _prefilledMTLCmdBuffer.status == MTLCommandBufferStatusNotEnqueued) {
		[_prefilledMTLCmdBuffer commit];
	}

	[_prefilledMTLCmdBuffer release];
	_prefilledMTLCmdBuffer = nil;
}

#pragma mark Construction

// Initializes this instance after it has been created or retrieved from a pool.
void MVKCommandBuffer::init(const VkCommandBufferAllocateInfo* pAllocateInfo) {
	_commandPool = (MVKCommandPool*)pAllocateInfo->commandPool;
	_isSecondary = (pAllocateInfo->level == VK_COMMAND_BUFFER_LEVEL_SECONDARY);

	reset(0);
}

MVKCommandBuffer::~MVKCommandBuffer() {
	reset(0);
}

// Promote the initial visibility buffer and indication of timestamp use from the secondary buffers.
void MVKCommandBuffer::recordExecuteCommands(MVKArrayRef<MVKCommandBuffer*const> secondaryCommandBuffers) {
	for (MVKCommandBuffer* cmdBuff : secondaryCommandBuffers) {
		if (cmdBuff->_needsVisibilityResultMTLBuffer) { _needsVisibilityResultMTLBuffer = true; }
		if (cmdBuff->_hasStageCounterTimestampCommand) { _hasStageCounterTimestampCommand = true; }
	}
}

// Track whether a stage-based timestamp command has been added, so we know
// to update the timestamp command fence when ending a Metal command encoder.
void MVKCommandBuffer::recordTimestampCommand() {
	_hasStageCounterTimestampCommand = mvkIsAnyFlagEnabled(getMetalFeatures().counterSamplingPoints, MVK_COUNTER_SAMPLING_AT_PIPELINE_STAGE);
}


#pragma mark -
#pragma mark Tessellation constituent command management

void MVKCommandBuffer::recordBindPipeline(MVKCmdBindPipeline* mvkBindPipeline) {
	_lastTessellationPipeline = mvkBindPipeline->isTessellationPipeline() ? mvkBindPipeline : nullptr;
}


#pragma mark -
#pragma mark MVKCommandEncoder

// Activity performance tracking is put here to deliberately exclude when
// MVKConfiguration::prefillMetalCommandBuffers is set to immediate prefilling,
// because that would include app time between command submissions.
void MVKCommandEncoder::encode(id<MTLCommandBuffer> mtlCmdBuff,
							   MVKCommandEncodingContext* pEncodingContext) {
	uint64_t startTime = getPerformanceTimestamp();

    beginEncoding(mtlCmdBuff, pEncodingContext);
    encodeCommands(_cmdBuffer->_head);
    endEncoding();

	addPerformanceInterval(getPerformanceStats().queue.commandBufferEncoding, startTime);
}

void MVKCommandEncoder::beginEncoding(id<MTLCommandBuffer> mtlCmdBuff, MVKCommandEncodingContext* pEncodingContext) {
	_pEncodingContext = pEncodingContext;

    _subpassContents = VK_SUBPASS_CONTENTS_INLINE;
    _renderSubpassIndex = 0;
    _multiviewPassIndex = 0;
    _canUseLayeredRendering = false;

    _mtlCmdBuffer = mtlCmdBuff;        // not retained

	_cmdBuffer->setMetalObjectLabel(_mtlCmdBuffer, _cmdBuffer->_debugName);
}

// Multithread autorelease prefill style uses a dedicated autorelease pool when encoding each command.
void MVKCommandEncoder::encodeCommands(MVKCommand* command) {
	if (_prefillStyle == MVK_CONFIG_PREFILL_METAL_COMMAND_BUFFERS_STYLE_IMMEDIATE_ENCODING) {
		@autoreleasepool {
			encodeCommandsImpl(command);
		}
	} else {
		encodeCommandsImpl(command);
	}
}

void MVKCommandEncoder::encodeCommandsImpl(MVKCommand* command) {
    while(command) {
        uint32_t prevMVPassIdx = _multiviewPassIndex;
        command->encode(this);

        if(_multiviewPassIndex > prevMVPassIdx) {
            // This means we're in a multiview render pass, and we moved on to the
            // next view group. Re-encode all commands in the subpass again for this group.
            
            command = _lastMultiviewPassCmd->_next;
        } else {
            command = command->_next;
        }
    }
}

void MVKCommandEncoder::endEncoding() {
	endCurrentMetalEncoding();
	finishQueries();
}

void MVKCommandEncoder::encodeSecondary(MVKCommandBuffer* secondaryCmdBuffer) {
	secondaryCmdBuffer->beginSecondaryEncoding(this);
	MVKCommand* cmd = secondaryCmdBuffer->_head;
	while (cmd) {
		cmd->encode(this);
		cmd = cmd->_next;
	}
}

void MVKCommandEncoder::beginRendering(MVKCommand* rendCmd, const VkRenderingInfo* pRenderingInfo) {

	VkSubpassContents contents = (mvkIsAnyFlagEnabled(pRenderingInfo->flags, VK_RENDERING_CONTENTS_SECONDARY_COMMAND_BUFFERS_BIT)
								  ? VK_SUBPASS_CONTENTS_SECONDARY_COMMAND_BUFFERS
								  : VK_SUBPASS_CONTENTS_INLINE);

	// Track both rendering and resolve attachments, alternating a rendering attachment, then its corresponding resolve attachment.
	uint32_t maxAttCnt = (pRenderingInfo->colorAttachmentCount + 2) * 2;
	MVKImageView* imageViews[maxAttCnt];
	VkClearValue clearValues[maxAttCnt];

	// Assemble the list of attachments and clear values. This must be done identically to how the dynamic renderpass assembles attachments.
	uint32_t attCnt = 0;
	MVKRenderingAttachmentIterator attIter(pRenderingInfo);
	attIter.iterate([&](const VkRenderingAttachmentInfo* pAttInfo, VkImageAspectFlagBits aspect, MVKImageView* imgView, bool isResolveAttachment)->void {
		imageViews[attCnt] = imgView;
		clearValues[attCnt] = pAttInfo->clearValue;
		attCnt++;
	});

	// If we're resuming a suspended renderpass, continue to use the existing renderpass
	// (with updated rendering flags) and framebuffer. Otherwise, create new transient
	// renderpass and framebuffer objects from the pRenderingInfo, and retain them until
	// the renderpass is completely finished, which may span multiple command encoders.
	MVKRenderPass* mvkRP;
	MVKFramebuffer* mvkFB;
	bool isResumingSuspended = (mvkIsAnyFlagEnabled(_pEncodingContext->getRenderingFlags(), VK_RENDERING_SUSPENDING_BIT) &&
								mvkIsAnyFlagEnabled(pRenderingInfo->flags, VK_RENDERING_RESUMING_BIT));
	if (isResumingSuspended) {
		mvkRP = _pEncodingContext->getRenderPass();
		mvkRP->setRenderingFlags(pRenderingInfo->flags);
		mvkFB = _pEncodingContext->getFramebuffer();
	} else {
		auto* mvkDev = getDevice();
		mvkRP = mvkDev->createRenderPass(pRenderingInfo, nullptr);
		mvkFB = mvkDev->createFramebuffer(pRenderingInfo, nullptr);
	}
	beginRenderpass(rendCmd, contents, mvkRP, mvkFB,
					pRenderingInfo->renderArea,
					MVKArrayRef(clearValues, attCnt),
					MVKArrayRef(imageViews, attCnt),
					kMVKCommandUseBeginRendering);

	// If we've just created new transient objects, once retained by this encoder,
	// mark the objects as transient by releasing them from their initial creation
	// retain, so they will be destroyed when released at the end of the renderpass,
	// which may span multiple command encoders.
	if ( !isResumingSuspended ) {
		mvkRP->release();
		mvkFB->release();
	}
}

bool MVKCommandEncoder::isDynamicRendering() {
	MVKRenderSubpass* mvkRSP = getSubpass();
	return mvkRSP && mvkRSP->isDynamicRendering();
}

void MVKCommandEncoder::beginRenderpass(MVKCommand* passCmd,
										VkSubpassContents subpassContents,
										MVKRenderPass* renderPass,
										MVKFramebuffer* framebuffer,
										const VkRect2D& renderArea,
										MVKArrayRef<VkClearValue> clearValues,
										MVKArrayRef<MVKImageView*> attachments,
										MVKCommandUse cmdUse) {

	_pEncodingContext->setRenderingContext(renderPass, framebuffer);
	_renderArea = renderArea;
	_isRenderingEntireAttachment = (mvkVkOffset2DsAreEqual(_renderArea.offset, {0,0}) &&
									mvkVkExtent2DsAreEqual(_renderArea.extent, getFramebufferExtent()));
	_clearValues.assign(clearValues.begin(), clearValues.end());
	_attachments.assign(attachments.begin(), attachments.end());

	setSubpass(passCmd, subpassContents, 0, cmdUse);
}

void MVKCommandEncoder::beginNextSubpass(MVKCommand* subpassCmd, VkSubpassContents contents) {
	if (hasMoreMultiviewPasses()) {
		beginNextMultiviewPass();
	} else {
		setSubpass(subpassCmd, contents, _renderSubpassIndex + 1, kMVKCommandUseNextSubpass);
	}
}

// Sets the current render subpass to the subpass with the specified index.
// End current Metal renderpass before udpating subpass index.
void MVKCommandEncoder::setSubpass(MVKCommand* subpassCmd,
								   VkSubpassContents subpassContents,
								   uint32_t subpassIndex,
								   MVKCommandUse cmdUse) {
	encodeStoreActions();
	encodeBarrierUpdates();
	endMetalRenderEncoding();

	_lastMultiviewPassCmd = subpassCmd;
	_subpassContents = subpassContents;
	_renderSubpassIndex = subpassIndex;
	_multiviewPassIndex = 0;

	auto& mtlFeats = getMetalFeatures();
	_canUseLayeredRendering = mtlFeats.layeredRendering && (mtlFeats.multisampleLayeredRendering || getSubpass()->getSampleCount() == VK_SAMPLE_COUNT_1_BIT);

	beginMetalRenderPass(cmdUse);
}

bool MVKCommandEncoder::hasMoreMultiviewPasses() { return _multiviewPassIndex + 1 < getSubpass()->getMultiviewMetalPassCount(); }

void MVKCommandEncoder::beginNextMultiviewPass() {
	encodeStoreActions();
	_multiviewPassIndex++;
	beginMetalRenderPass(kMVKCommandUseNextSubpass);
}

// Retain encoders when prefilling, because prefilling may span multiple autorelease pools.
template<typename T>
void MVKCommandEncoder::retainIfImmediatelyEncoding(T& mtlEnc) {
	if (_cmdBuffer->_immediateCmdEncoder) { [mtlEnc retain]; }
}

// End Metal encoder and release retained encoders when immediately encoding.
template<typename T>
void MVKCommandEncoder::endMetalEncoding(T& mtlEnc) {
	[mtlEnc endEncoding];
	if (_cmdBuffer->_immediateCmdEncoder) { [mtlEnc release]; }
	mtlEnc = nil;
}

static MVKBarrierStage commandUseToBarrierStage(MVKCommandUse use) {
	switch (use) {
	case kMVKCommandUseNone:                         return kMVKBarrierStageNone; /**< No use defined. */
	case kMVKCommandUseBeginCommandBuffer:           return kMVKBarrierStageNone; /**< vkBeginCommandBuffer (prefilled VkCommandBuffer). */
	case kMVKCommandUseQueueSubmit:                  return kMVKBarrierStageNone; /**< vkQueueSubmit. */
	case kMVKCommandUseAcquireNextImage:             return kMVKBarrierStageNone; /**< vkAcquireNextImageKHR. */
	case kMVKCommandUseQueuePresent:                 return kMVKBarrierStageNone; /**< vkQueuePresentKHR. */
	case kMVKCommandUseQueueWaitIdle:                return kMVKBarrierStageNone; /**< vkQueueWaitIdle. */
	case kMVKCommandUseDeviceWaitIdle:               return kMVKBarrierStageNone; /**< vkDeviceWaitIdle. */
	case kMVKCommandUseInvalidateMappedMemoryRanges: return kMVKBarrierStageNone; /**< vkInvalidateMappedMemoryRanges. */
	case kMVKCommandUseBeginRendering:               return kMVKBarrierStageNone; /**< vkCmdBeginRendering. */
	case kMVKCommandUseBeginRenderPass:              return kMVKBarrierStageNone; /**< vkCmdBeginRenderPass. */
	case kMVKCommandUseNextSubpass:                  return kMVKBarrierStageNone; /**< vkCmdNextSubpass. */
	case kMVKCommandUseRestartSubpass:               return kMVKBarrierStageNone; /**< Create a new Metal renderpass due to Metal requirements. */
	case kMVKCommandUsePipelineBarrier:              return kMVKBarrierStageNone; /**< vkCmdPipelineBarrier. */
	case kMVKCommandUseBlitImage:                    return kMVKBarrierStageCopy; /**< vkCmdBlitImage. */
	case kMVKCommandUseCopyImage:                    return kMVKBarrierStageCopy; /**< vkCmdCopyImage. */
	case kMVKCommandUseResolveImage:                 return kMVKBarrierStageCopy; /**< vkCmdResolveImage - resolve stage. */
	case kMVKCommandUseResolveExpandImage:           return kMVKBarrierStageCopy; /**< vkCmdResolveImage - expand stage. */
	case kMVKCommandUseResolveCopyImage:             return kMVKBarrierStageCopy; /**< vkCmdResolveImage - copy stage. */
	case kMVKCommandUseCopyImageToMemory:            return kMVKBarrierStageCopy; /**< vkCopyImageToMemory host sync. */
	case kMVKCommandUseCopyBuffer:                   return kMVKBarrierStageCopy; /**< vkCmdCopyBuffer. */
	case kMVKCommandUseCopyBufferToImage:            return kMVKBarrierStageCopy; /**< vkCmdCopyBufferToImage. */
	case kMVKCommandUseCopyImageToBuffer:            return kMVKBarrierStageCopy; /**< vkCmdCopyImageToBuffer. */
	case kMVKCommandUseFillBuffer:                   return kMVKBarrierStageCopy; /**< vkCmdFillBuffer. */
	case kMVKCommandUseUpdateBuffer:                 return kMVKBarrierStageCopy; /**< vkCmdUpdateBuffer. */
	case kMVKCommandUseClearAttachments:             return kMVKBarrierStageNone; /**< vkCmdClearAttachments. */
	case kMVKCommandUseClearColorImage:              return kMVKBarrierStageCopy; /**< vkCmdClearColorImage. */
	case kMVKCommandUseClearDepthStencilImage:       return kMVKBarrierStageCopy; /**< vkCmdClearDepthStencilImage. */
	case kMVKCommandUseResetQueryPool:               return kMVKBarrierStageCopy; /**< vkCmdResetQueryPool. */
	case kMVKCommandUseDispatch:                     return kMVKBarrierStageCompute; /**< vkCmdDispatch. */
	case kMVKCommandUseTessellationVertexTessCtl:    return kMVKBarrierStageVertex; /**< vkCmdDraw* - vertex and tessellation control stages. */
	case kMVKCommandUseDrawIndirectConvertBuffers:   return kMVKBarrierStageVertex; /**< vkCmdDrawIndirect* convert indirect buffers. */
	case kMVKCommandUseCopyQueryPoolResults:         return kMVKBarrierStageCopy; /**< vkCmdCopyQueryPoolResults. */
	case kMVKCommandUseAccumOcclusionQuery:          return kMVKBarrierStageNone; /**< Any command terminating a Metal render pass with active visibility buffer. */
	case kMVKCommandConvertUint8Indices:             return kMVKBarrierStageCopy; /**< Converting a Uint8 index buffer to Uint16. */
	case kMVKCommandUseRecordGPUCounterSample:       return kMVKBarrierStageNone; /**< Any command triggering the recording of a GPU counter sample. */
	}
}



void MVKCommandEncoder::barrierWait(MVKBarrierStage stage, id<MTLRenderCommandEncoder> mtlEncoder, MTLRenderStages beforeStages) {
	if (!isUsingMetalArgumentBuffers() || !getDevice()->hasResidencySet()) return;
	for (int i = 0; i < kMVKBarrierStageCount; ++i) {
		auto fenceIndex = _pEncodingContext->fenceSlots.wait[stage][i];
		auto fence = _device->getFence((MVKBarrierStage)i, fenceIndex);
		[mtlEncoder waitForFence:fence beforeStages:beforeStages];
	}
}

void MVKCommandEncoder::barrierWait(MVKBarrierStage stage, id<MTLBlitCommandEncoder> mtlEncoder) {
	if (!isUsingMetalArgumentBuffers() || !getDevice()->hasResidencySet()) return;
	for (int i = 0; i < kMVKBarrierStageCount; ++i) {
		auto fenceIndex = _pEncodingContext->fenceSlots.wait[stage][i];
		auto fence = _device->getFence((MVKBarrierStage)i, fenceIndex);
		[mtlEncoder waitForFence:fence];
	}
}

void MVKCommandEncoder::barrierWait(MVKBarrierStage stage, id<MTLComputeCommandEncoder> mtlEncoder) {
	if (!isUsingMetalArgumentBuffers() || !getDevice()->hasResidencySet()) return;
	for (int i = 0; i < kMVKBarrierStageCount; ++i) {
		auto fenceIndex = _pEncodingContext->fenceSlots.wait[stage][i];
		auto fence = _device->getFence((MVKBarrierStage)i, fenceIndex);
		[mtlEncoder waitForFence:fence];
	}
}

void MVKCommandEncoder::barrierUpdate(MVKBarrierStage stage, id<MTLRenderCommandEncoder> mtlEncoder, MTLRenderStages afterStages) {
	if (!isUsingMetalArgumentBuffers() || !getDevice()->hasResidencySet()) return;
	auto fence = getBarrierStageFence(stage);
	[mtlEncoder updateFence:fence afterStages:afterStages];
}

void MVKCommandEncoder::barrierUpdate(MVKBarrierStage stage, id<MTLBlitCommandEncoder> mtlEncoder) {
	if (!isUsingMetalArgumentBuffers() || !getDevice()->hasResidencySet()) return;
	auto fence = getBarrierStageFence(stage);
	[mtlEncoder updateFence:fence];
}

void MVKCommandEncoder::barrierUpdate(MVKBarrierStage stage, id<MTLComputeCommandEncoder> mtlEncoder) {
	if (!isUsingMetalArgumentBuffers() || !getDevice()->hasResidencySet()) return;
	auto fence = getBarrierStageFence(stage);
	[mtlEncoder updateFence:fence];
}

id<MTLFence> MVKCommandEncoder::getBarrierStageFence(MVKBarrierStage stage) {
	auto &fenceSlots = _pEncodingContext->fenceSlots;
	if (mvkAreAllFlagsEnabled(fenceSlots.updateDirtyBits, 1 << stage)) {
		mvkDisableFlags(fenceSlots.updateDirtyBits, 1 << stage);

		fenceSlots.update[stage] = (fenceSlots.update[stage] + 1) % kMVKBarrierFenceCount;
		if (fenceSlots.update[stage] == 0) fenceSlots.update[stage] = 1;
	}

	return _device->getFence(stage, fenceSlots.update[stage]);
}

void MVKCommandEncoder::setBarrier(uint64_t sourceStageMask, uint64_t destStageMask) {
	auto &fenceSlots = _pEncodingContext->fenceSlots;
	for (int i = 0; i < kMVKBarrierStageCount; ++i) {
	   if (!mvkIsAnyFlagEnabled(sourceStageMask, 1ull << i)) continue;

		for (int j = 0; j < kMVKBarrierStageCount; ++j) {
			if (!mvkIsAnyFlagEnabled(destStageMask, 1ull << j)) continue;

			fenceSlots.wait[j][i] = fenceSlots.update[i];
		}

		fenceSlots.wait[i][i] = fenceSlots.update[i];
		mvkEnableFlags(fenceSlots.updateDirtyBits, 1 << i);
	}
}


void MVKCommandEncoder::encodeBarrierWaits(MVKCommandUse use) {
	if (_mtlRenderEncoder) {
		[_mtlRenderEncoder insertDebugSignpost:@"Encoding waits"];
		barrierWait(kMVKBarrierStageVertex, _mtlRenderEncoder, MTLRenderStageVertex);
		barrierWait(kMVKBarrierStageFragment, _mtlRenderEncoder, MTLRenderStageFragment);
	}
	if (_mtlComputeEncoder) {
		auto stage = commandUseToBarrierStage(use);
		if (stage != kMVKBarrierStageNone) {
			barrierWait(stage, _mtlComputeEncoder);
		}
	}
	if (_mtlBlitEncoder) {
		auto stage = commandUseToBarrierStage(use);
		if (stage != kMVKBarrierStageNone) {
			barrierWait(stage, _mtlBlitEncoder);
		}
	}
}

void MVKCommandEncoder::encodeBarrierUpdates() {
	if (_mtlRenderEncoder) {
		barrierUpdate(kMVKBarrierStageVertex, _mtlRenderEncoder, MTLRenderStageVertex);
		barrierUpdate(kMVKBarrierStageFragment, _mtlRenderEncoder, MTLRenderStageFragment);
	}

	if (_mtlComputeEncoder) {
		MVKBarrierStage stage = commandUseToBarrierStage(_mtlComputeEncoderUse);
		if (stage != kMVKBarrierStageNone) {
			barrierUpdate(stage, _mtlComputeEncoder);
		}
	}

	if (_mtlBlitEncoder) {
		MVKBarrierStage stage = commandUseToBarrierStage(_mtlBlitEncoderUse);
		if (stage != kMVKBarrierStageNone) {
			barrierUpdate(stage, _mtlBlitEncoder);
		}
	}
}


// Creates _mtlRenderEncoder and marks cached render state as dirty so it will be set into the _mtlRenderEncoder.
void MVKCommandEncoder::beginMetalRenderPass(MVKCommandUse cmdUse) {

    endCurrentMetalEncoding();
    auto* p = getSubpass();
    if (!p)
        return;

	bool isRestart = cmdUse == kMVKCommandUseRestartSubpass;
    MTLRenderPassDescriptor* mtlRPDesc = [MTLRenderPassDescriptor renderPassDescriptor];
	getSubpass()->populateMTLRenderPassDescriptor(mtlRPDesc,
												  _multiviewPassIndex,
												  _pEncodingContext->getFramebuffer(),
												  _attachments.contents(),
												  _clearValues.contents(),
												  _isRenderingEntireAttachment,
												  isRestart);
	if (_cmdBuffer->_needsVisibilityResultMTLBuffer) {
		if ( !_pEncodingContext->visibilityResultBuffer ) {
			_pEncodingContext->visibilityResultBuffer = getTempMTLBuffer(getMetalFeatures().maxQueryBufferSize, true, true);
		}
		mtlRPDesc.visibilityResultBuffer = _pEncodingContext->visibilityResultBuffer->_mtlBuffer;
	}

	// Metal uses MTLRenderPassDescriptor properties renderTargetWidth, renderTargetHeight,
	// and renderTargetArrayLength to preallocate tile memory storage on machines using tiled
	// rendering. This memory preallocation is not necessary if we are not rendering to
	// attachments, and some apps actively define extremely oversized framebuffers when they
	// know they are not rendering to actual attachments, making this internal tile memory
	// allocation even more wasteful, occasionally to the point of triggering OOM crashes.
	// On the other hand, if the framebuffer has no attachments and has zero extent,
	// we just set the render target extent to cover the render area.
	VkExtent2D fbExtent = getFramebufferExtent();
	VkExtent2D raFullExtent = { _renderArea.offset.x + _renderArea.extent.width, _renderArea.offset.y + _renderArea.extent.height };
    mtlRPDesc.renderTargetWidthMVK = max(min(raFullExtent.width, (fbExtent.width ? fbExtent.width : raFullExtent.width)), 1u);
    mtlRPDesc.renderTargetHeightMVK = max(min(raFullExtent.height, (fbExtent.height ? fbExtent.height : raFullExtent.height)), 1u);
    if (_canUseLayeredRendering) {
        uint32_t renderTargetArrayLength;
        bool found3D = false, found2D = false;
        for (uint32_t i = 0; i < 8; i++) {
            id<MTLTexture> mtlTex = mtlRPDesc.colorAttachments[i].texture;
            if (mtlTex == nil) { continue; }
            switch (mtlTex.textureType) {
                case MTLTextureType3D:
                    found3D = true;
                default:
                    found2D = true;
            }
        }

        if (getSubpass()->isMultiview()) {
            // In the case of a multiview pass, the framebuffer layer count will be one.
            // We need to use the view count for this multiview pass.
			renderTargetArrayLength = getSubpass()->getViewCountInMetalPass(_multiviewPassIndex);
        } else {
			renderTargetArrayLength = getFramebufferLayerCount();
        }
        // Metal does not allow layered render passes where some RTs are 3D and others are 2D.
        if (!(found3D && found2D) || renderTargetArrayLength > 1) {
            mtlRPDesc.renderTargetArrayLengthMVK = renderTargetArrayLength;
        }
    }

	// If programmable sample positions are supported, set them into the render pass descriptor.
	// If no custom sample positions are established, size will be zero,
	// and Metal will default to using default sample postions.
	if (getMetalFeatures().programmableSamplePositions) {
		auto sampPosns = _renderingState.getSamplePositions();
		[mtlRPDesc setSamplePositions: sampPosns.data() count: sampPosns.size()];
	}

    _mtlRenderEncoder = [_mtlCmdBuffer renderCommandEncoderWithDescriptor: mtlRPDesc];
	retainIfImmediatelyEncoding(_mtlRenderEncoder);
	_cmdBuffer->setMetalObjectLabel(_mtlRenderEncoder, getMTLRenderCommandEncoderName(cmdUse));

	encodeBarrierWaits(cmdUse);

	// We shouldn't clear the render area if we are restarting the Metal renderpass
	// separately from a Vulkan subpass, and we otherwise only need to clear render
	// area if we're not rendering to the entire attachment.
    if ( !isRestart && !_isRenderingEntireAttachment ) { clearRenderArea(cmdUse); }

    _graphicsPipelineState.beginMetalRenderPass();
    _graphicsResourcesState.beginMetalRenderPass();
	_depthStencilState.beginMetalRenderPass();
    _renderingState.beginMetalRenderPass();
    _vertexPushConstants.beginMetalRenderPass();
    _tessCtlPushConstants.beginMetalRenderPass();
    _tessEvalPushConstants.beginMetalRenderPass();
    _fragmentPushConstants.beginMetalRenderPass();
    _occlusionQueryState.beginMetalRenderPass();
}

void MVKCommandEncoder::restartMetalRenderPassIfNeeded() {
	if ( !_mtlRenderEncoder || _renderingState.needsMetalRenderPassRestart() ) {
		encodeStoreActions(true);
		beginMetalRenderPass(kMVKCommandUseRestartSubpass);
	}
}

void MVKCommandEncoder::encodeStoreActions(bool storeOverride) {
    auto* p = getSubpass();
    if (p) {
        p->encodeStoreActions(this,
                              _isRenderingEntireAttachment,
                              _attachments.contents(),
                              storeOverride);
    }
}

MVKRenderSubpass* MVKCommandEncoder::getSubpass() {
<<<<<<< HEAD
    auto* p = _pEncodingContext->getRenderPass();
    if (p) {
        return p->getSubpass(_renderSubpassIndex);
    }
    else {
        return nullptr;
    }
=======
	MVKRenderPass* mvkRP = _pEncodingContext->getRenderPass();
	return mvkRP ? mvkRP->getSubpass(_renderSubpassIndex) : nullptr;
>>>>>>> f2d14864
}

// Returns a name for use as a MTLRenderCommandEncoder label
NSString* MVKCommandEncoder::getMTLRenderCommandEncoderName(MVKCommandUse cmdUse) {
	NSString* rpName;

	rpName = _pEncodingContext->getRenderPass()->getDebugName();
	if (rpName) { return rpName; }

	rpName = _cmdBuffer->getDebugName();
	if (rpName) { return rpName; }

	return mvkMTLRenderCommandEncoderLabel(cmdUse);
}

VkExtent2D MVKCommandEncoder::getFramebufferExtent() {
	auto* mvkFB = _pEncodingContext->getFramebuffer();
	return mvkFB ? mvkFB->getExtent2D() : VkExtent2D{0,0};
}

uint32_t MVKCommandEncoder::getFramebufferLayerCount() {
	auto* mvkFB = _pEncodingContext->getFramebuffer();
	return mvkFB ? mvkFB->getLayerCount() : 0;
}

void MVKCommandEncoder::bindPipeline(VkPipelineBindPoint pipelineBindPoint, MVKPipeline* pipeline) {
    switch (pipelineBindPoint) {
        case VK_PIPELINE_BIND_POINT_GRAPHICS:
            _graphicsPipelineState.bindPipeline(pipeline);
            break;

        case VK_PIPELINE_BIND_POINT_COMPUTE:
            _computePipelineState.bindPipeline(pipeline);
            break;

        default:
            break;
    }
}

void MVKCommandEncoder::bindDescriptorSet(VkPipelineBindPoint pipelineBindPoint,
										  uint32_t descSetIndex,
										  MVKDescriptorSet* descSet,
										  MVKShaderResourceBinding& dslMTLRezIdxOffsets,
										  MVKArrayRef<uint32_t> dynamicOffsets,
										  uint32_t& dynamicOffsetIndex) {
	switch (pipelineBindPoint) {
		case VK_PIPELINE_BIND_POINT_GRAPHICS:
			_graphicsResourcesState.bindDescriptorSet(descSetIndex, descSet, dslMTLRezIdxOffsets,
													  dynamicOffsets, dynamicOffsetIndex);
			break;

		case VK_PIPELINE_BIND_POINT_COMPUTE:
			_computeResourcesState.bindDescriptorSet(descSetIndex, descSet, dslMTLRezIdxOffsets,
													 dynamicOffsets, dynamicOffsetIndex);
			break;

		default:
			break;
	}
}

void MVKCommandEncoder::signalEvent(MVKEvent* mvkEvent, bool status) {
	endCurrentMetalEncoding();
	mvkEvent->encodeSignal(_mtlCmdBuffer, status);
}

VkRect2D MVKCommandEncoder::clipToRenderArea(VkRect2D rect) {

	uint32_t raLeft = max(_renderArea.offset.x, 0);
	uint32_t raRight = raLeft + _renderArea.extent.width;
	uint32_t raBottom = max(_renderArea.offset.y, 0);
	uint32_t raTop = raBottom + _renderArea.extent.height;

	rect.offset.x      = mvkClamp<uint32_t>(rect.offset.x, raLeft, max(raRight - 1, raLeft));
	rect.offset.y      = mvkClamp<uint32_t>(rect.offset.y, raBottom, max(raTop - 1, raBottom));
	rect.extent.width  = min<uint32_t>(rect.extent.width, raRight - rect.offset.x);
	rect.extent.height = min<uint32_t>(rect.extent.height, raTop - rect.offset.y);

	return rect;
}

MTLScissorRect MVKCommandEncoder::clipToRenderArea(MTLScissorRect scissor) {
	return mvkMTLScissorRectFromVkRect2D(clipToRenderArea(mvkVkRect2DFromMTLScissorRect(scissor)));
}

// Attachment locations are changing. Need to store attachments and begin another Metal renderpass.
void MVKCommandEncoder::updateColorAttachmentLocations(const MVKArrayRef<uint32_t> colorAttLocs) {
	if (_mtlRenderEncoder && isDynamicRendering()) {
		auto atts = _pEncodingContext->getFramebuffer()->getAttachments();
		auto* mvkSP = getSubpass();
		if (mvkSP && mvkSP->isChangingColorAttachmentLocations(colorAttLocs, atts)) {
			encodeStoreActions(true);
			endMetalRenderEncoding();
			mvkSP->updateColorAttachmentLocations(colorAttLocs, atts);
		}
	}
}

// Input attachments are changing. Need to store attachments and begin another Metal renderpass.
void MVKCommandEncoder::updateAttachmentInputIndices(const MVKArrayRef<uint32_t> colorAttIdxs,
													 const uint32_t* pDepthInputAttachmentIndex,
													 const uint32_t* pStencilInputAttachmentIndex) {
	if (_mtlRenderEncoder && isDynamicRendering()) {
		auto* mvkSP = getSubpass();
		if (mvkSP && mvkSP->isChangingAttachmentInputIndices(colorAttIdxs, pDepthInputAttachmentIndex, pStencilInputAttachmentIndex)) {
			encodeStoreActions(true);
			endMetalRenderEncoding();
			mvkSP->updateAttachmentInputIndices(colorAttIdxs, pDepthInputAttachmentIndex, pStencilInputAttachmentIndex);
		}
	}
}

void MVKCommandEncoder::finalizeDrawState(MVKGraphicsStage stage) {
    if (stage == kMVKGraphicsStageVertex) {
        // Must happen before switching encoders.
        encodeStoreActions(true);
    }
    _graphicsPipelineState.encode(stage);    	// Must do first..it sets others
	_depthStencilState.encode(stage);
    _graphicsResourcesState.encode(stage);   	// Before push constants, to allow them to override.
    _vertexPushConstants.encode(stage);
    _tessCtlPushConstants.encode(stage);
    _tessEvalPushConstants.encode(stage);
    _fragmentPushConstants.encode(stage);
	_gpuAddressableBuffersState.encode(stage);	// After resources and push constants
	_renderingState.encode(stage);
    _occlusionQueryState.encode(stage);
}

// Clears the render area of the framebuffer attachments.
void MVKCommandEncoder::clearRenderArea(MVKCommandUse cmdUse) {

	MVKClearAttachments clearAtts;
	getSubpass()->populateClearAttachments(clearAtts, _clearValues.contents());

	uint32_t clearAttCnt = (uint32_t)clearAtts.size();

	if (clearAttCnt == 0) { return; }

	if (!getSubpass()->isMultiview()) {
		VkClearRect clearRect;
		clearRect.rect = _renderArea;
		clearRect.baseArrayLayer = 0;
		clearRect.layerCount = getFramebufferLayerCount();

		// Create and execute a temporary clear attachments command.
		// To be threadsafe...do NOT acquire and return the command from the pool.
		MVKCmdClearMultiAttachments<1> cmd;
		cmd.setContent(_cmdBuffer, clearAttCnt, clearAtts.data(), 1, &clearRect, cmdUse);
		cmd.encode(this);
	} else {
		// For multiview, it is possible that some attachments need different layers cleared.
		// In that case, we'll have to clear them individually. :/
		for (auto& clearAtt : clearAtts) {
			MVKSmallVector<VkClearRect, 1> clearRects;
			getSubpass()->populateMultiviewClearRects(clearRects, this, clearAtt.colorAttachment, clearAtt.aspectMask);
			// Create and execute a temporary clear attachments command.
			// To be threadsafe...do NOT acquire and return the command from the pool.
			if (clearRects.size() == 1) {
				MVKCmdClearSingleAttachment<1> cmd;
				cmd.setContent(_cmdBuffer, 1, &clearAtt, (uint32_t)clearRects.size(), clearRects.data(), cmdUse);
				cmd.encode(this);
			} else {
				MVKCmdClearSingleAttachment<4> cmd;
				cmd.setContent(_cmdBuffer, 1, &clearAtt, (uint32_t)clearRects.size(), clearRects.data(), cmdUse);
				cmd.encode(this);
			}
		}
	}
}

void MVKCommandEncoder::beginMetalComputeEncoding(MVKCommandUse cmdUse) {
	if (cmdUse == kMVKCommandUseTessellationVertexTessCtl) {
		_graphicsResourcesState.beginMetalComputeEncoding();
	} else {
		_computeResourcesState.beginMetalComputeEncoding();
	}
}

void MVKCommandEncoder::finalizeDispatchState() {
    _computePipelineState.encode();    		// Must do first..it sets others
    _computeResourcesState.encode();   		// Before push constants, to allow them to override.
    _computePushConstants.encode();
	_gpuAddressableBuffersState.encode();	// After resources and push constants
}

void MVKCommandEncoder::endRendering() {
	endRenderpass();
}

void MVKCommandEncoder::endRenderpass() {
	if (hasMoreMultiviewPasses()) {
		beginNextMultiviewPass();
		return;
	}

	encodeStoreActions();
	encodeBarrierUpdates();
	endMetalRenderEncoding();
	if ( !mvkIsAnyFlagEnabled(_pEncodingContext->getRenderingFlags(), VK_RENDERING_SUSPENDING_BIT) ) {
		_pEncodingContext->setRenderingContext(nullptr, nullptr);
	}
	_attachments.clear();
	_renderSubpassIndex = 0;
}

void MVKCommandEncoder::endMetalRenderEncoding() {
    if (_mtlRenderEncoder == nil) { return; }

	if (_cmdBuffer->_hasStageCounterTimestampCommand) { [_mtlRenderEncoder updateFence: getStageCountersMTLFence() afterStages: MTLRenderStageFragment]; }
	endMetalEncoding(_mtlRenderEncoder);

	getSubpass()->resolveUnresolvableAttachments(this, _attachments.contents());

    _graphicsPipelineState.endMetalRenderPass();
    _graphicsResourcesState.endMetalRenderPass();
	_depthStencilState.endMetalRenderPass();
    _renderingState.endMetalRenderPass();
    _vertexPushConstants.endMetalRenderPass();
    _tessCtlPushConstants.endMetalRenderPass();
    _tessEvalPushConstants.endMetalRenderPass();
    _fragmentPushConstants.endMetalRenderPass();
    _occlusionQueryState.endMetalRenderPass();
}

void MVKCommandEncoder::endCurrentMetalEncoding() {
	encodeBarrierUpdates();
	endMetalRenderEncoding();

	_computePipelineState.markDirty();
	_computePushConstants.markDirty();
	_computeResourcesState.markDirty();

	if (_mtlComputeEncoder && _cmdBuffer->_hasStageCounterTimestampCommand) { [_mtlComputeEncoder updateFence: getStageCountersMTLFence()]; }
	endMetalEncoding(_mtlComputeEncoder);
	_mtlComputeEncoderUse = kMVKCommandUseNone;

	if (_mtlBlitEncoder && _cmdBuffer->_hasStageCounterTimestampCommand) { [_mtlBlitEncoder updateFence: getStageCountersMTLFence()]; }
	endMetalEncoding(_mtlBlitEncoder);
    _mtlBlitEncoderUse = kMVKCommandUseNone;

	encodeTimestampStageCounterSamples();
}

id<MTLComputeCommandEncoder> MVKCommandEncoder::getMTLComputeEncoder(MVKCommandUse cmdUse, bool markCurrentComputeStateDirty) {
	bool needWaits = false;
	if ( !_mtlComputeEncoder ) {
		needWaits = true;
		endCurrentMetalEncoding();
		_mtlComputeEncoder = [_mtlCmdBuffer computeCommandEncoder];
		retainIfImmediatelyEncoding(_mtlComputeEncoder);
		beginMetalComputeEncoding(cmdUse);
		markCurrentComputeStateDirty = false;	// Already marked dirty above in endCurrentMetalEncoding()
	}
	if(markCurrentComputeStateDirty) {
		_computePipelineState.markDirty();
		_computePushConstants.markDirty();
		_computeResourcesState.markDirty();
	}
	if (_mtlComputeEncoderUse != cmdUse) {
		needWaits = true;
		_mtlComputeEncoderUse = cmdUse;
		_cmdBuffer->setMetalObjectLabel(_mtlComputeEncoder, mvkMTLComputeCommandEncoderLabel(cmdUse));
	}
	if (needWaits) {
		encodeBarrierWaits(cmdUse);
	}
	return _mtlComputeEncoder;
}

id<MTLBlitCommandEncoder> MVKCommandEncoder::getMTLBlitEncoder(MVKCommandUse cmdUse) {
	bool needWaits = false;
	if ( !_mtlBlitEncoder ) {
		needWaits = true;
		endCurrentMetalEncoding();
		_mtlBlitEncoder = [_mtlCmdBuffer blitCommandEncoder];
		retainIfImmediatelyEncoding(_mtlBlitEncoder);
	}
    if (_mtlBlitEncoderUse != cmdUse) {
		needWaits = true;
        _mtlBlitEncoderUse = cmdUse;
		_cmdBuffer->setMetalObjectLabel(_mtlBlitEncoder, mvkMTLBlitCommandEncoderLabel(cmdUse));
    }
	if (needWaits) {
		encodeBarrierWaits(cmdUse);
	}
	return _mtlBlitEncoder;
}

id<MTLCommandEncoder> MVKCommandEncoder::getMTLEncoder(){
	if (_mtlRenderEncoder) { return _mtlRenderEncoder; }
	if (_mtlComputeEncoder) { return _mtlComputeEncoder; }
	if (_mtlBlitEncoder) { return _mtlBlitEncoder; }
	return nil;
}

MVKPushConstantsCommandEncoderState* MVKCommandEncoder::getPushConstants(VkShaderStageFlagBits shaderStage) {
	switch (shaderStage) {
		case VK_SHADER_STAGE_VERTEX_BIT:					return &_vertexPushConstants;
		case VK_SHADER_STAGE_TESSELLATION_CONTROL_BIT:		return &_tessCtlPushConstants;
		case VK_SHADER_STAGE_TESSELLATION_EVALUATION_BIT:	return &_tessEvalPushConstants;
		case VK_SHADER_STAGE_FRAGMENT_BIT:					return &_fragmentPushConstants;
		case VK_SHADER_STAGE_COMPUTE_BIT:					return &_computePushConstants;
		default:
			MVKAssert(false, "Invalid shader stage: %u", shaderStage);
			return nullptr;
	}
}

void MVKCommandEncoder::setVertexBytes(id<MTLRenderCommandEncoder> mtlEncoder,
                                       const void* bytes,
                                       NSUInteger length,
									   uint32_t mtlBuffIndex,
									   bool descOverride) {
	auto& mtlFeats = getMetalFeatures();
    if (mtlFeats.dynamicMTLBufferSize && length <= mtlFeats.dynamicMTLBufferSize) {
        [mtlEncoder setVertexBytes: bytes length: length atIndex: mtlBuffIndex];
    } else {
        const MVKMTLBufferAllocation* mtlBuffAlloc = copyToTempMTLBufferAllocation(bytes, length);
        [mtlEncoder setVertexBuffer: mtlBuffAlloc->_mtlBuffer offset: mtlBuffAlloc->_offset atIndex: mtlBuffIndex];
    }

	if (descOverride) {
		_graphicsResourcesState.markBufferIndexOverridden(kMVKShaderStageVertex, mtlBuffIndex);
	}
}

void MVKCommandEncoder::encodeVertexAttributeBuffer(MVKMTLBufferBinding& b, bool isDynamicStride) {
	if (getMetalFeatures().dynamicVertexStride) {
#if MVK_XCODE_15
		NSUInteger mtlStride = isDynamicStride ? b.stride : MTLAttributeStrideStatic;
		if (b.isInline) {
			[_mtlRenderEncoder setVertexBytes: b.mtlBytes
									   length: b.size
							  attributeStride: mtlStride
									  atIndex: b.index];
		} else if (b.justOffset) {
			[_mtlRenderEncoder setVertexBufferOffset: b.offset
									 attributeStride: mtlStride
											 atIndex: b.index];
		} else {
			[_mtlRenderEncoder setVertexBuffer: b.mtlBuffer
										offset: b.offset
							   attributeStride: mtlStride
									   atIndex: b.index];
		}
#endif
	} else {
		if (b.isInline) {
			[_mtlRenderEncoder setVertexBytes: b.mtlBytes
									   length: b.size
									  atIndex: b.index];
		} else if (b.justOffset) {
			[_mtlRenderEncoder setVertexBufferOffset: b.offset
											 atIndex: b.index];
		} else {
			[_mtlRenderEncoder setVertexBuffer: b.mtlBuffer
										offset: b.offset
									   atIndex: b.index];
		}
	}
}

void MVKCommandEncoder::setFragmentBytes(id<MTLRenderCommandEncoder> mtlEncoder,
                                         const void* bytes,
                                         NSUInteger length,
										 uint32_t mtlBuffIndex,
										 bool descOverride) {
	auto& mtlFeats = getMetalFeatures();
    if (mtlFeats.dynamicMTLBufferSize && length <= mtlFeats.dynamicMTLBufferSize) {
        [mtlEncoder setFragmentBytes: bytes length: length atIndex: mtlBuffIndex];
    } else {
        const MVKMTLBufferAllocation* mtlBuffAlloc = copyToTempMTLBufferAllocation(bytes, length);
        [mtlEncoder setFragmentBuffer: mtlBuffAlloc->_mtlBuffer offset: mtlBuffAlloc->_offset atIndex: mtlBuffIndex];
    }

	if (descOverride) {
		_graphicsResourcesState.markBufferIndexOverridden(kMVKShaderStageFragment, mtlBuffIndex);
	}
}

void MVKCommandEncoder::setComputeBytes(id<MTLComputeCommandEncoder> mtlEncoder,
                                        const void* bytes,
                                        NSUInteger length,
                                        uint32_t mtlBuffIndex,
										bool descOverride) {
	auto& mtlFeats = getMetalFeatures();
	if (mtlFeats.dynamicMTLBufferSize && length <= mtlFeats.dynamicMTLBufferSize) {
        [mtlEncoder setBytes: bytes length: length atIndex: mtlBuffIndex];
    } else {
        const MVKMTLBufferAllocation* mtlBuffAlloc = copyToTempMTLBufferAllocation(bytes, length);
        [mtlEncoder setBuffer: mtlBuffAlloc->_mtlBuffer offset: mtlBuffAlloc->_offset atIndex: mtlBuffIndex];
    }

	if (descOverride) {
		_computeResourcesState.markBufferIndexOverridden(mtlBuffIndex);
	}
}

void MVKCommandEncoder::setComputeBytesWithStride(id<MTLComputeCommandEncoder> mtlEncoder,
                                                  const void* bytes,
                                                  NSUInteger length,
                                                  uint32_t mtlBuffIndex,
                                                  uint32_t stride,
                                                  bool descOverride) {
	auto& mtlFeats = getMetalFeatures();
	if (mtlFeats.dynamicMTLBufferSize && length <= mtlFeats.dynamicMTLBufferSize) {
		[mtlEncoder setBytes: bytes length: length attributeStride: stride atIndex: mtlBuffIndex];
	} else {
		const MVKMTLBufferAllocation* mtlBuffAlloc = copyToTempMTLBufferAllocation(bytes, length);
		[mtlEncoder setBuffer: mtlBuffAlloc->_mtlBuffer offset: mtlBuffAlloc->_offset attributeStride: stride atIndex: mtlBuffIndex];
	}

	if (descOverride) {
		_computeResourcesState.markBufferIndexOverridden(mtlBuffIndex);
	}
}

// Return the MTLBuffer allocation to the pool once the command buffer is done with it
const MVKMTLBufferAllocation* MVKCommandEncoder::getTempMTLBuffer(NSUInteger length, bool isPrivate, bool isDedicated) {
    MVKMTLBufferAllocation* mtlBuffAlloc = getCommandEncodingPool()->acquireMTLBufferAllocation(length, isPrivate, isDedicated);
    [_mtlCmdBuffer addCompletedHandler: ^(id<MTLCommandBuffer> mcb) { mtlBuffAlloc->returnToPool(); }];
    return mtlBuffAlloc;
}

MVKCommandEncodingPool* MVKCommandEncoder::getCommandEncodingPool() {
	return _cmdBuffer->getCommandPool()->getCommandEncodingPool();
}

// Copies the specified bytes into a temporary allocation within a pooled MTLBuffer, and returns the MTLBuffer allocation.
const MVKMTLBufferAllocation* MVKCommandEncoder::copyToTempMTLBufferAllocation(const void* bytes, NSUInteger length, bool isDedicated) {
	const MVKMTLBufferAllocation* mtlBuffAlloc = getTempMTLBuffer(length, false, isDedicated);
    void* pBuffData = mtlBuffAlloc->getContents();
    memcpy(pBuffData, bytes, length);

    return mtlBuffAlloc;
}


#pragma mark Queries

// Only executes on immediate-mode GPUs. Encode a GPU counter sample command on whichever Metal
// encoder is currently in use, creating a temporary BLIT encoder if no encoder is currently active.
// We only encode the GPU sample if the platform allows encoding at the associated pipeline point.
void MVKCommandEncoder::encodeGPUCounterSample(MVKGPUCounterQueryPool* mvkQryPool, uint32_t sampleIndex, MVKCounterSamplingFlags samplingPoints){
	if (_mtlRenderEncoder) {
		if (mvkIsAnyFlagEnabled(samplingPoints, MVK_COUNTER_SAMPLING_AT_DRAW)) {
			[_mtlRenderEncoder sampleCountersInBuffer: mvkQryPool->getMTLCounterBuffer() atSampleIndex: sampleIndex withBarrier: YES];
		}
	} else if (_mtlComputeEncoder) {
		if (mvkIsAnyFlagEnabled(samplingPoints, MVK_COUNTER_SAMPLING_AT_DISPATCH)) {
			[_mtlComputeEncoder sampleCountersInBuffer: mvkQryPool->getMTLCounterBuffer() atSampleIndex: sampleIndex withBarrier: YES];
		}
	} else if (mvkIsAnyFlagEnabled(samplingPoints, MVK_COUNTER_SAMPLING_AT_BLIT)) {
		[getMTLBlitEncoder(kMVKCommandUseRecordGPUCounterSample) sampleCountersInBuffer: mvkQryPool->getMTLCounterBuffer() atSampleIndex: sampleIndex withBarrier: YES];
	} else if (mvkIsAnyFlagEnabled(samplingPoints, MVK_COUNTER_SAMPLING_AT_DISPATCH)) {
		// Workaround for broken 10.15 AMD driver which crashes if you try to record to an empty blit encoder
		[getMTLComputeEncoder(kMVKCommandUseRecordGPUCounterSample) sampleCountersInBuffer: mvkQryPool->getMTLCounterBuffer() atSampleIndex: sampleIndex withBarrier: YES];
	}
}

void MVKCommandEncoder::beginOcclusionQuery(MVKOcclusionQueryPool* pQueryPool, uint32_t query, VkQueryControlFlags flags) {
    _occlusionQueryState.beginOcclusionQuery(pQueryPool, query, flags);
    uint32_t queryCount = 1;
    if (isInRenderPass() && getSubpass()->isMultiview()) {
        queryCount = getSubpass()->getViewCountInMetalPass(_multiviewPassIndex);
    }
    addActivatedQueries(pQueryPool, query, queryCount);
}

void MVKCommandEncoder::endOcclusionQuery(MVKOcclusionQueryPool* pQueryPool, uint32_t query) {
    _occlusionQueryState.endOcclusionQuery(pQueryPool, query);
}

void MVKCommandEncoder::markTimestamp(MVKTimestampQueryPool* pQueryPool, uint32_t query) {
    uint32_t queryCount = 1;
    if (isInRenderPass() && getSubpass()->isMultiview()) {
        queryCount = getSubpass()->getViewCountInMetalPass(_multiviewPassIndex);
    }
	addActivatedQueries(pQueryPool, query, queryCount);

	if (pQueryPool->hasMTLCounterBuffer()) {
		MVKCounterSamplingFlags sampPts = getMetalFeatures().counterSamplingPoints;
		for (uint32_t qOfst = 0; qOfst < queryCount; qOfst++) {
			if (mvkIsAnyFlagEnabled(sampPts, MVK_COUNTER_SAMPLING_AT_PIPELINE_STAGE)) {
				_timestampStageCounterQueries.push_back({ pQueryPool, query + qOfst });
			} else {
				encodeGPUCounterSample(pQueryPool, query + qOfst, sampPts);
			}
		}
	}
}

#if MVK_XCODE_12
// Metal stage GPU counters need to be configured in a Metal render, compute, or BLIT encoder, meaning that the
// Metal encoder needs to know about any Vulkan timestamp commands that will be executed during the execution
// of a renderpass, or set of Vulkan dispatch or BLIT commands. In addition, there are a very small number of
// staged timestamps that can be tracked in any single render, compute, or BLIT pass, meaning a renderpass
// that timestamped after each of many draw calls, would not be trackable. Finally, stage counters are only
// available on tile-based GPU's, which means draw or dispatch calls cannot be individually timestamped.
// We avoid dealing with all this complexity and mismatch between how Vulkan and Metal stage counters operate
// by deferring all timestamps to the end of any batch of Metal encoding, and add a lightweight Metal encoder
// that does minimal work (it won't timestamp if completely empty), and timestamps that work into all of the
// Vulkan timestamp queries that have been executed during the execution of the previous Metal encoder.
void MVKCommandEncoder::encodeTimestampStageCounterSamples() {
	size_t qCnt = _timestampStageCounterQueries.size();
	uint32_t qIdx = 0;
	while (qIdx < qCnt) {

		// With each BLIT pass, consume as many outstanding timestamp queries as possible.
		// Attach an query result to each of the available sample buffer attachments in the BLIT pass descriptor.
		// MTLMaxBlitPassSampleBuffers was defined in the Metal API as 4, but according to Apple, will be removed
		// in Xcode 13 as inaccurate for all platforms. Leave this value at 1 until we can figure out how to
		// accurately determine the length of sampleBufferAttachments on each platform.
		uint32_t maxMTLBlitPassSampleBuffers = 1;		// Was MTLMaxBlitPassSampleBuffers API definition
		auto* bpDesc = [MTLBlitPassDescriptor new];		// temp retained
		for (uint32_t attIdx = 0; attIdx < maxMTLBlitPassSampleBuffers && qIdx < qCnt; attIdx++, qIdx++) {
			auto* sbAttDesc = bpDesc.sampleBufferAttachments[attIdx];
			auto& tsQry = _timestampStageCounterQueries[qIdx];

			// We actually only need to use startOfEncoderSampleIndex, but apparently,
			// and contradicting docs, Metal hits an unexpected validation error if
			// endOfEncoderSampleIndex is left at MTLCounterDontSample.
			sbAttDesc.startOfEncoderSampleIndex = tsQry.query;
			sbAttDesc.endOfEncoderSampleIndex = tsQry.query;
			sbAttDesc.sampleBuffer = tsQry.queryPool->getMTLCounterBuffer();
		}

		auto* mtlEnc = [_mtlCmdBuffer blitCommandEncoderWithDescriptor: bpDesc];
		_cmdBuffer->setMetalObjectLabel(mtlEnc, mvkMTLBlitCommandEncoderLabel(kMVKCommandUseRecordGPUCounterSample));
		[bpDesc release];		// Release temp object
		[mtlEnc waitForFence: getStageCountersMTLFence()];
		[mtlEnc fillBuffer: _device->getDummyBlitMTLBuffer() range: NSMakeRange(0, 1) value: 0];
		[mtlEnc endEncoding];
	}
	_timestampStageCounterQueries.clear();
}
#else
void MVKCommandEncoder::encodeTimestampStageCounterSamples() {}
#endif

id<MTLFence> MVKCommandEncoder::getStageCountersMTLFence() {
	if ( !_stageCountersMTLFence ) {
		// Create MTLFence as local ref and pass to completion handler
		// block to release once MTLCommandBuffer no longer needs it.
		id<MTLFence> mtlFence = [getMTLDevice() newFence];
		[_mtlCmdBuffer addCompletedHandler: ^(id<MTLCommandBuffer> mcb) { [mtlFence release]; }];

		_stageCountersMTLFence = mtlFence;		// retained
	}
	return _stageCountersMTLFence;
}

void MVKCommandEncoder::resetQueries(MVKQueryPool* pQueryPool, uint32_t firstQuery, uint32_t queryCount) {
    addActivatedQueries(pQueryPool, firstQuery, queryCount);
}

// Marks the specified queries as activated
void MVKCommandEncoder::addActivatedQueries(MVKQueryPool* pQueryPool, uint32_t query, uint32_t queryCount) {
    if ( !_pActivatedQueries ) { _pActivatedQueries = new MVKActivatedQueries(); }
    uint32_t endQuery = query + queryCount;
    while (query < endQuery) {
        (*_pActivatedQueries)[pQueryPool].push_back(query++);
    }
}

// Register a command buffer completion handler that finishes each activated query.
// Ownership of the collection of activated queries is passed to the handler.
void MVKCommandEncoder::finishQueries() {
    if ( !_pActivatedQueries ) { return; }

    MVKActivatedQueries* pAQs = _pActivatedQueries;
    [_mtlCmdBuffer addCompletedHandler: ^(id<MTLCommandBuffer> mtlCmdBuff) {
        for (auto& qryPair : *pAQs) {
            qryPair.first->finishQueries(qryPair.second.contents());
        }
        delete pAQs;
    }];
    _pActivatedQueries = nullptr;
}


#pragma mark Construction

MVKCommandEncoder::MVKCommandEncoder(MVKCommandBuffer* cmdBuffer,
									 MVKPrefillMetalCommandBuffersStyle prefillStyle) : MVKBaseDeviceObject(cmdBuffer->getDevice()),
	_cmdBuffer(cmdBuffer),
	_graphicsPipelineState(this),
	_graphicsResourcesState(this),
	_computePipelineState(this),
	_computeResourcesState(this),
	_gpuAddressableBuffersState(this),
	_depthStencilState(this),
	_renderingState(this),
	_occlusionQueryState(this),
	_vertexPushConstants(this, VK_SHADER_STAGE_VERTEX_BIT),
	_tessCtlPushConstants(this, VK_SHADER_STAGE_TESSELLATION_CONTROL_BIT),
	_tessEvalPushConstants(this, VK_SHADER_STAGE_TESSELLATION_EVALUATION_BIT),
	_fragmentPushConstants(this, VK_SHADER_STAGE_FRAGMENT_BIT),
	_computePushConstants(this, VK_SHADER_STAGE_COMPUTE_BIT),
	_prefillStyle(prefillStyle){

	_pActivatedQueries = nullptr;
	_mtlCmdBuffer = nil;
	_mtlRenderEncoder = nil;
	_mtlComputeEncoder = nil;
	_mtlComputeEncoderUse = kMVKCommandUseNone;
	_mtlBlitEncoder = nil;
	_mtlBlitEncoderUse = kMVKCommandUseNone;
	_pEncodingContext = nullptr;
	_stageCountersMTLFence = nil;
	_flushCount = 0;
}

MVKCommandEncoder::~MVKCommandEncoder() {
	[_mtlRenderEncoder release];
	[_mtlComputeEncoder release];
	[_mtlBlitEncoder release];
	// _stageCountersMTLFence is released after Metal command buffer completion
}


#pragma mark -
#pragma mark Support functions

NSString* mvkMTLRenderCommandEncoderLabel(MVKCommandUse cmdUse) {
    switch (cmdUse) {
		case kMVKCommandUseBeginRendering:                  return @"vkCmdBeginRendering RenderEncoder";
        case kMVKCommandUseBeginRenderPass:                 return @"vkCmdBeginRenderPass RenderEncoder";
        case kMVKCommandUseNextSubpass:                     return @"vkCmdNextSubpass RenderEncoder";
		case kMVKCommandUseRestartSubpass:                  return @"Metal renderpass restart RenderEncoder";
        case kMVKCommandUseBlitImage:                       return @"vkCmdBlitImage RenderEncoder";
        case kMVKCommandUseResolveImage:                    return @"vkCmdResolveImage (resolve stage) RenderEncoder";
        case kMVKCommandUseResolveExpandImage:              return @"vkCmdResolveImage (expand stage) RenderEncoder";
        case kMVKCommandUseClearColorImage:                 return @"vkCmdClearColorImage RenderEncoder";
        case kMVKCommandUseClearDepthStencilImage:          return @"vkCmdClearDepthStencilImage RenderEncoder";
        default:                                            return @"Unknown Use RenderEncoder";
    }
}

NSString* mvkMTLBlitCommandEncoderLabel(MVKCommandUse cmdUse) {
    switch (cmdUse) {
        case kMVKCommandUsePipelineBarrier:                 return @"vkCmdPipelineBarrier BlitEncoder";
        case kMVKCommandUseCopyImage:                       return @"vkCmdCopyImage BlitEncoder";
        case kMVKCommandUseResolveCopyImage:                return @"vkCmdResolveImage (copy stage) RenderEncoder";
        case kMVKCommandUseCopyBuffer:                      return @"vkCmdCopyBuffer BlitEncoder";
        case kMVKCommandUseCopyBufferToImage:               return @"vkCmdCopyBufferToImage BlitEncoder";
        case kMVKCommandUseCopyImageToBuffer:               return @"vkCmdCopyImageToBuffer BlitEncoder";
        case kMVKCommandUseFillBuffer:                      return @"vkCmdFillBuffer BlitEncoder";
        case kMVKCommandUseUpdateBuffer:                    return @"vkCmdUpdateBuffer BlitEncoder";
        case kMVKCommandUseResetQueryPool:                  return @"vkCmdResetQueryPool BlitEncoder";
        case kMVKCommandUseCopyQueryPoolResults:            return @"vkCmdCopyQueryPoolResults BlitEncoder";
		case kMVKCommandUseRecordGPUCounterSample:          return @"Record GPU Counter Sample BlitEncoder";
        default:                                            return @"Unknown Use BlitEncoder";
    }
}

NSString* mvkMTLComputeCommandEncoderLabel(MVKCommandUse cmdUse) {
    switch (cmdUse) {
        case kMVKCommandUseDispatch:                        return @"vkCmdDispatch ComputeEncoder";
        case kMVKCommandUseCopyBuffer:                      return @"vkCmdCopyBuffer ComputeEncoder";
        case kMVKCommandUseCopyBufferToImage:               return @"vkCmdCopyBufferToImage ComputeEncoder";
        case kMVKCommandUseCopyImageToBuffer:               return @"vkCmdCopyImageToBuffer ComputeEncoder";
        case kMVKCommandUseFillBuffer:                      return @"vkCmdFillBuffer ComputeEncoder";
        case kMVKCommandUseClearColorImage:                 return @"vkCmdClearColorImage ComputeEncoder";
		case kMVKCommandUseResolveImage:                    return @"Resolve Subpass Attachment ComputeEncoder";
        case kMVKCommandUseTessellationVertexTessCtl:       return @"vkCmdDraw (vertex and tess control stages) ComputeEncoder";
        case kMVKCommandUseDrawIndirectConvertBuffers:      return @"vkCmdDraw (convert indirect buffers) ComputeEncoder";
        case kMVKCommandUseCopyQueryPoolResults:            return @"vkCmdCopyQueryPoolResults ComputeEncoder";
        case kMVKCommandUseAccumOcclusionQuery:             return @"Post-render-pass occlusion query accumulation ComputeEncoder";
        case kMVKCommandConvertUint8Indices:                return @"Convert Uint8 indices to Uint16 ComputeEncoder";
        default:                                            return @"Unknown Use ComputeEncoder";
    }
}<|MERGE_RESOLUTION|>--- conflicted
+++ resolved
@@ -872,18 +872,8 @@
 }
 
 MVKRenderSubpass* MVKCommandEncoder::getSubpass() {
-<<<<<<< HEAD
-    auto* p = _pEncodingContext->getRenderPass();
-    if (p) {
-        return p->getSubpass(_renderSubpassIndex);
-    }
-    else {
-        return nullptr;
-    }
-=======
 	MVKRenderPass* mvkRP = _pEncodingContext->getRenderPass();
 	return mvkRP ? mvkRP->getSubpass(_renderSubpassIndex) : nullptr;
->>>>>>> f2d14864
 }
 
 // Returns a name for use as a MTLRenderCommandEncoder label
