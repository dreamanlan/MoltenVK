--- conflicted
+++ resolved
@@ -13,19 +13,6 @@
 		A909408B1C58013E0094110D /* SPIRVToMSLConverter.cpp in Sources */ = {isa = PBXBuildFile; fileRef = A9093F5A1C58013E0094110D /* SPIRVToMSLConverter.cpp */; };
 		A909408C1C58013E0094110D /* SPIRVToMSLConverter.h in Headers */ = {isa = PBXBuildFile; fileRef = A9093F5B1C58013E0094110D /* SPIRVToMSLConverter.h */; };
 		A909408D1C58013E0094110D /* SPIRVToMSLConverter.h in Headers */ = {isa = PBXBuildFile; fileRef = A9093F5B1C58013E0094110D /* SPIRVToMSLConverter.h */; };
-<<<<<<< HEAD
-		A920A8A3251B75B70076851C /* GLSLToSPIRVConverter.cpp in Sources */ = {isa = PBXBuildFile; fileRef = A920A89F251B75B70076851C /* GLSLToSPIRVConverter.cpp */; };
-		A920A8A5251B75B70076851C /* GLSLToSPIRVConverter.cpp in Sources */ = {isa = PBXBuildFile; fileRef = A920A89F251B75B70076851C /* GLSLToSPIRVConverter.cpp */; };
-		A920A8A6251B75B70076851C /* GLSLConversion.h in Headers */ = {isa = PBXBuildFile; fileRef = A920A8A0251B75B70076851C /* GLSLConversion.h */; };
-		A920A8A8251B75B70076851C /* GLSLConversion.h in Headers */ = {isa = PBXBuildFile; fileRef = A920A8A0251B75B70076851C /* GLSLConversion.h */; };
-		A920A8A9251B75B70076851C /* GLSLConversion.mm in Sources */ = {isa = PBXBuildFile; fileRef = A920A8A1251B75B70076851C /* GLSLConversion.mm */; };
-		A920A8AB251B75B70076851C /* GLSLConversion.mm in Sources */ = {isa = PBXBuildFile; fileRef = A920A8A1251B75B70076851C /* GLSLConversion.mm */; };
-		A920A8AC251B75B70076851C /* GLSLToSPIRVConverter.h in Headers */ = {isa = PBXBuildFile; fileRef = A920A8A2251B75B70076851C /* GLSLToSPIRVConverter.h */; };
-		A920A8AE251B75B80076851C /* GLSLToSPIRVConverter.h in Headers */ = {isa = PBXBuildFile; fileRef = A920A8A2251B75B70076851C /* GLSLToSPIRVConverter.h */; };
-		A920A8AF251B77900076851C /* glslang.xcframework in Frameworks */ = {isa = PBXBuildFile; fileRef = A98386FD24EEE93700199A05 /* glslang.xcframework */; };
-		A920A8B1251B77920076851C /* glslang.xcframework in Frameworks */ = {isa = PBXBuildFile; fileRef = A98386FD24EEE93700199A05 /* glslang.xcframework */; };
-=======
->>>>>>> 9f0b616d
 		A925B71B1C78DEB2006E7ECD /* libMoltenVKShaderConverter.a in Frameworks */ = {isa = PBXBuildFile; fileRef = A93903C71C57E9ED00FE90DC /* libMoltenVKShaderConverter.a */; };
 		A928C9191D0488DC00071B88 /* SPIRVConversion.h in Headers */ = {isa = PBXBuildFile; fileRef = A928C9171D0488DC00071B88 /* SPIRVConversion.h */; };
 		A928C91A1D0488DC00071B88 /* SPIRVConversion.h in Headers */ = {isa = PBXBuildFile; fileRef = A928C9171D0488DC00071B88 /* SPIRVConversion.h */; };
@@ -51,8 +38,6 @@
 		A9B51BDD225E98BB00AC74D2 /* MVKOSExtensions.mm in Sources */ = {isa = PBXBuildFile; fileRef = A9B51BDB225E98BB00AC74D2 /* MVKOSExtensions.mm */; };
 		A9F042B21FB4D060009FCCB8 /* MVKCommonEnvironment.h in Headers */ = {isa = PBXBuildFile; fileRef = A9F042AA1FB4D060009FCCB8 /* MVKCommonEnvironment.h */; };
 		A9F042B31FB4D060009FCCB8 /* MVKCommonEnvironment.h in Headers */ = {isa = PBXBuildFile; fileRef = A9F042AA1FB4D060009FCCB8 /* MVKCommonEnvironment.h */; };
-<<<<<<< HEAD
-=======
 		DCFD7F712A45BDA0007BBBF7 /* SPIRVReflection.h in Headers */ = {isa = PBXBuildFile; fileRef = 450A4F5E220CB180007203D7 /* SPIRVReflection.h */; };
 		DCFD7F732A45BDA0007BBBF7 /* MVKStrings.h in Headers */ = {isa = PBXBuildFile; fileRef = A98149651FB6A98A005F00B4 /* MVKStrings.h */; };
 		DCFD7F742A45BDA0007BBBF7 /* SPIRVSupport.h in Headers */ = {isa = PBXBuildFile; fileRef = A9546B242672A3B8004BA3E6 /* SPIRVSupport.h */; };
@@ -65,7 +50,6 @@
 		DCFD7F7F2A45BDA0007BBBF7 /* SPIRVSupport.cpp in Sources */ = {isa = PBXBuildFile; fileRef = A9546B232672A3B8004BA3E6 /* SPIRVSupport.cpp */; };
 		DCFD7F812A45BDA0007BBBF7 /* SPIRVTools.xcframework in Frameworks */ = {isa = PBXBuildFile; fileRef = A983870224EEE94800199A05 /* SPIRVTools.xcframework */; };
 		DCFD7F822A45BDA0007BBBF7 /* SPIRVCross.xcframework in Frameworks */ = {isa = PBXBuildFile; fileRef = A98386F824EEE91A00199A05 /* SPIRVCross.xcframework */; };
->>>>>>> 9f0b616d
 /* End PBXBuildFile section */
 
 /* Begin PBXContainerItemProxy section */
@@ -107,8 +91,6 @@
 /* End PBXFileReference section */
 
 /* Begin PBXFrameworksBuildPhase section */
-<<<<<<< HEAD
-=======
 		2FEA0D0C2490381A00EEF3AD /* Frameworks */ = {
 			isa = PBXFrameworksBuildPhase;
 			buildActionMask = 2147483647;
@@ -118,7 +100,6 @@
 			);
 			runOnlyForDeploymentPostprocessing = 0;
 		};
->>>>>>> 9f0b616d
 		A9092A8A1A81717B00051823 /* Frameworks */ = {
 			isa = PBXFrameworksBuildPhase;
 			buildActionMask = 2147483647;
@@ -146,8 +127,6 @@
 			);
 			runOnlyForDeploymentPostprocessing = 0;
 		};
-<<<<<<< HEAD
-=======
 		DCFD7F802A45BDA0007BBBF7 /* Frameworks */ = {
 			isa = PBXFrameworksBuildPhase;
 			buildActionMask = 2147483647;
@@ -157,7 +136,6 @@
 			);
 			runOnlyForDeploymentPostprocessing = 0;
 		};
->>>>>>> 9f0b616d
 /* End PBXFrameworksBuildPhase section */
 
 /* Begin PBXGroup section */
@@ -237,8 +215,6 @@
 /* End PBXGroup section */
 
 /* Begin PBXHeadersBuildPhase section */
-<<<<<<< HEAD
-=======
 		2FEA0D002490381A00EEF3AD /* Headers */ = {
 			isa = PBXHeadersBuildPhase;
 			buildActionMask = 2147483647;
@@ -252,7 +228,6 @@
 			);
 			runOnlyForDeploymentPostprocessing = 0;
 		};
->>>>>>> 9f0b616d
 		A93903B91C57E9D700FE90DC /* Headers */ = {
 			isa = PBXHeadersBuildPhase;
 			buildActionMask = 2147483647;
@@ -279,8 +254,6 @@
 			);
 			runOnlyForDeploymentPostprocessing = 0;
 		};
-<<<<<<< HEAD
-=======
 		DCFD7F702A45BDA0007BBBF7 /* Headers */ = {
 			isa = PBXHeadersBuildPhase;
 			buildActionMask = 2147483647;
@@ -294,7 +267,6 @@
 			);
 			runOnlyForDeploymentPostprocessing = 0;
 		};
->>>>>>> 9f0b616d
 /* End PBXHeadersBuildPhase section */
 
 /* Begin PBXNativeTarget section */
@@ -436,8 +408,6 @@
 /* End PBXShellScriptBuildPhase section */
 
 /* Begin PBXSourcesBuildPhase section */
-<<<<<<< HEAD
-=======
 		2FEA0D072490381A00EEF3AD /* Sources */ = {
 			isa = PBXSourcesBuildPhase;
 			buildActionMask = 2147483647;
@@ -449,7 +419,6 @@
 			);
 			runOnlyForDeploymentPostprocessing = 0;
 		};
->>>>>>> 9f0b616d
 		A9092A891A81717B00051823 /* Sources */ = {
 			isa = PBXSourcesBuildPhase;
 			buildActionMask = 2147483647;
@@ -484,8 +453,6 @@
 			);
 			runOnlyForDeploymentPostprocessing = 0;
 		};
-<<<<<<< HEAD
-=======
 		DCFD7F792A45BDA0007BBBF7 /* Sources */ = {
 			isa = PBXSourcesBuildPhase;
 			buildActionMask = 2147483647;
@@ -497,7 +464,6 @@
 			);
 			runOnlyForDeploymentPostprocessing = 0;
 		};
->>>>>>> 9f0b616d
 /* End PBXSourcesBuildPhase section */
 
 /* Begin PBXTargetDependency section */
